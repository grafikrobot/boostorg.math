--- conflicted
+++ resolved
@@ -14,9 +14,5 @@
 extern "C" long double BOOST_MATH_TR1_DECL cyl_neumannl BOOST_PREVENT_MACRO_SUBSTITUTION(long double nu, long double x)
 {
    return c_policies::cyl_neumann BOOST_PREVENT_MACRO_SUBSTITUTION(nu, x);
-<<<<<<< HEAD
-}
-=======
 }
 
->>>>>>> 62744fed
