//  Copyright John Maddock 2008.
//  Use, modification and distribution are subject to the
//  Boost Software License, Version 1.0.  (See accompanying file
//  LICENSE_1_0.txt or copy at http://www.boost.org/LICENSE_1_0.txt)
//
#  include <pch.hpp>
#ifndef BOOST_MATH_TR1_SOURCE
#  define BOOST_MATH_TR1_SOURCE
#endif
#include <boost/math/tr1.hpp>
#include <boost/math/special_functions/spherical_harmonic.hpp>
#include "c_policy.hpp"

extern "C" long double BOOST_MATH_TR1_DECL sph_legendrel BOOST_PREVENT_MACRO_SUBSTITUTION(unsigned n, unsigned m, long double x)
{
   return  (m & 1 ? -1 : 1) * c_policies::spherical_harmonic_r BOOST_PREVENT_MACRO_SUBSTITUTION(n, m, x, 0.0L);
<<<<<<< HEAD
}
=======
}

>>>>>>> 62744fed
<|MERGE_RESOLUTION|>--- conflicted
+++ resolved
@@ -14,9 +14,5 @@
 extern "C" long double BOOST_MATH_TR1_DECL sph_legendrel BOOST_PREVENT_MACRO_SUBSTITUTION(unsigned n, unsigned m, long double x)
 {
    return  (m & 1 ? -1 : 1) * c_policies::spherical_harmonic_r BOOST_PREVENT_MACRO_SUBSTITUTION(n, m, x, 0.0L);
-<<<<<<< HEAD
-}
-=======
 }
 
->>>>>>> 62744fed
