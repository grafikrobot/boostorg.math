--- conflicted
+++ resolved
@@ -14,9 +14,5 @@
 extern "C" long double BOOST_MATH_TR1_DECL comp_ellint_1l BOOST_PREVENT_MACRO_SUBSTITUTION(long double x)
 {
    return c_policies::ellint_1 BOOST_PREVENT_MACRO_SUBSTITUTION(x);
-<<<<<<< HEAD
-}
-=======
 }
 
->>>>>>> 62744fed
