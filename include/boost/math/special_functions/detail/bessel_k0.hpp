//  Copyright (c) 2006 Xiaogang Zhang
//  Copyright (c) 2017 John Maddock
//  Use, modification and distribution are subject to the
//  Boost Software License, Version 1.0. (See accompanying file
//  LICENSE_1_0.txt or copy at http://www.boost.org/LICENSE_1_0.txt)

#ifndef BOOST_MATH_BESSEL_K0_HPP
#define BOOST_MATH_BESSEL_K0_HPP

#ifdef _MSC_VER
#pragma once
#pragma warning(push)
#pragma warning(disable:4702) // Unreachable code (release mode only warning)
#endif

#include <boost/math/tools/config.hpp>
#include <boost/math/tools/type_traits.hpp>
#include <boost/math/tools/numeric_limits.hpp>
#include <boost/math/tools/precision.hpp>
#include <boost/math/tools/rational.hpp>
#include <boost/math/tools/big_constant.hpp>
#include <boost/math/tools/assert.hpp>
#include <boost/math/policies/error_handling.hpp>

#if defined(__GNUC__) && defined(BOOST_MATH_USE_FLOAT128)
//
// This is the only way we can avoid
// warning: non-standard suffix on floating constant [-Wpedantic]
// when building with -Wall -pedantic.  Neither __extension__
// nor #pragma diagnostic ignored work :(
//
#pragma GCC system_header
#endif

// Modified Bessel function of the second kind of order zero
// minimax rational approximations on intervals, see
// Russon and Blair, Chalk River Report AECL-3461, 1969,
// as revised by Pavel Holoborodko in "Rational Approximations 
// for the Modified Bessel Function of the Second Kind - K0(x) 
// for Computations with Double Precision", see 
// http://www.advanpix.com/2015/11/25/rational-approximations-for-the-modified-bessel-function-of-the-second-kind-k0-for-computations-with-double-precision/
//
// The actual coefficients used are our own derivation (by JM)
// since we extend to both greater and lesser precision than the
// references above.  We can also improve performance WRT to
// Holoborodko without loss of precision.

namespace boost { namespace math { namespace detail{

template <typename T>
BOOST_MATH_GPU_ENABLED T bessel_k0(const T& x);

<<<<<<< HEAD
=======
template <class T, class tag>
struct bessel_k0_initializer
{
   struct init
   {
      BOOST_MATH_GPU_ENABLED init()
      {
         do_init(tag());
      }
      BOOST_MATH_GPU_ENABLED static void do_init(const boost::math::integral_constant<int, 113>&)
      {
         bessel_k0(T(0.5));
         bessel_k0(T(1.5));
      }
      BOOST_MATH_GPU_ENABLED static void do_init(const boost::math::integral_constant<int, 64>&)
      {
         bessel_k0(T(0.5));
         bessel_k0(T(1.5));
      }
      template <class U>
      BOOST_MATH_GPU_ENABLED static void do_init(const U&){}
      BOOST_MATH_GPU_ENABLED void force_instantiate()const{}
   };
   BOOST_MATH_STATIC const init initializer;
   BOOST_MATH_GPU_ENABLED static void force_instantiate()
   {
      #ifndef BOOST_MATH_HAS_GPU_SUPPORT
      initializer.force_instantiate();
      #endif
   }
};

template <class T, class tag>
const typename bessel_k0_initializer<T, tag>::init bessel_k0_initializer<T, tag>::initializer;


>>>>>>> 01dbedcb
template <typename T, int N>
BOOST_MATH_GPU_ENABLED T bessel_k0_imp(const T&, const boost::math::integral_constant<int, N>&)
{
   BOOST_MATH_ASSERT(0);
   return 0;
}

template <typename T>
BOOST_MATH_GPU_ENABLED T bessel_k0_imp(const T& x, const boost::math::integral_constant<int, 24>&)
{
   BOOST_MATH_STD_USING
   if(x <= 1)
   {
      // Maximum Deviation Found : 2.358e-09
      // Expected Error Term : -2.358e-09
      // Maximum Relative Change in Control Points : 9.552e-02
      // Max Error found at float precision = Poly : 4.448220e-08
      BOOST_MATH_STATIC const T Y = 1.137250900268554688f;
      BOOST_MATH_STATIC const T P[] = 
      {
         -1.372508979104259711e-01f,
         2.622545986273687617e-01f,
         5.047103728247919836e-03f
      };
      BOOST_MATH_STATIC const T Q[] = 
      {
         1.000000000000000000e+00f,
         -8.928694018000029415e-02f,
         2.985980684180969241e-03f
      };
      T a = x * x / 4;
      a = (tools::evaluate_rational(P, Q, a) + Y) * a + 1;

      // Maximum Deviation Found:                     1.346e-09
      // Expected Error Term : -1.343e-09
      // Maximum Relative Change in Control Points : 2.405e-02
      // Max Error found at float precision = Poly : 1.354814e-07
      BOOST_MATH_STATIC const T P2[] = {
         1.159315158e-01f,
         2.789828686e-01f,
         2.524902861e-02f,
         8.457241514e-04f,
         1.530051997e-05f
      };
      return tools::evaluate_polynomial(P2, T(x * x)) - log(x) * a;
   }
   else
   {
      // Maximum Deviation Found:                     1.587e-08
      // Expected Error Term : 1.531e-08
      // Maximum Relative Change in Control Points : 9.064e-02
      // Max Error found at float precision = Poly : 5.065020e-08

      BOOST_MATH_STATIC const T P[] =
      {
         2.533141220e-01f,
         5.221502603e-01f,
         6.380180669e-02f,
         -5.934976547e-02f
      };
      BOOST_MATH_STATIC const T Q[] =
      {
         1.000000000e+00f,
         2.679722431e+00f,
         1.561635813e+00f,
         1.573660661e-01f
      };
      if(x < tools::log_max_value<T>())
         return ((tools::evaluate_rational(P, Q, T(1 / x)) + 1) * exp(-x) / sqrt(x));
      else
      {
         T ex = exp(-x / 2);
         return ((tools::evaluate_rational(P, Q, T(1 / x)) + 1) * ex / sqrt(x)) * ex;
      }
   }
}

template <typename T>
BOOST_MATH_GPU_ENABLED T bessel_k0_imp(const T& x, const boost::math::integral_constant<int, 53>&)
{
   BOOST_MATH_STD_USING
   if(x <= 1)
   {
      // Maximum Deviation Found:                     6.077e-17
      // Expected Error Term : -6.077e-17
      // Maximum Relative Change in Control Points : 7.797e-02
      // Max Error found at double precision = Poly : 1.003156e-16
      BOOST_MATH_STATIC const T Y = 1.137250900268554688;
      BOOST_MATH_STATIC const T P[] =
      {
         -1.372509002685546267e-01,
         2.574916117833312855e-01,
         1.395474602146869316e-02,
         5.445476986653926759e-04,
         7.125159422136622118e-06
      };
      BOOST_MATH_STATIC const T Q[] =
      {
         1.000000000000000000e+00,
         -5.458333438017788530e-02,
         1.291052816975251298e-03,
         -1.367653946978586591e-05
      };

      T a = x * x / 4;
      a = (tools::evaluate_polynomial(P, a) / tools::evaluate_polynomial(Q, a) + Y) * a + 1;

      // Maximum Deviation Found:                     3.429e-18
      // Expected Error Term : 3.392e-18
      // Maximum Relative Change in Control Points : 2.041e-02
      // Max Error found at double precision = Poly : 2.513112e-16
      BOOST_MATH_STATIC const T P2[] =
      {
         1.159315156584124484e-01,
         2.789828789146031732e-01,
         2.524892993216121934e-02,
         8.460350907213637784e-04,
         1.491471924309617534e-05,
         1.627106892422088488e-07,
         1.208266102392756055e-09,
         6.611686391749704310e-12
      };

      return tools::evaluate_polynomial(P2, T(x * x)) - log(x) * a;
   }
   else
   {
      // Maximum Deviation Found:                     4.316e-17
      // Expected Error Term : 9.570e-18
      // Maximum Relative Change in Control Points : 2.757e-01
      // Max Error found at double precision = Poly : 1.001560e-16

      BOOST_MATH_STATIC const T Y = 1;
      BOOST_MATH_STATIC const T P[] =
      {
         2.533141373155002416e-01,
         3.628342133984595192e+00,
         1.868441889406606057e+01,
         4.306243981063412784e+01,
         4.424116209627428189e+01,
         1.562095339356220468e+01,
         -1.810138978229410898e+00,
         -1.414237994269995877e+00,
         -9.369168119754924625e-02
      };
      BOOST_MATH_STATIC const T Q[] =
      {
         1.000000000000000000e+00,
         1.494194694879908328e+01,
         8.265296455388554217e+01,
         2.162779506621866970e+02,
         2.845145155184222157e+02,
         1.851714491916334995e+02,
         5.486540717439723515e+01,
         6.118075837628957015e+00,
         1.586261269326235053e-01
      };
      if(x < tools::log_max_value<T>())
         return ((tools::evaluate_rational(P, Q, T(1 / x)) + Y) * exp(-x) / sqrt(x));
      else
      {
         T ex = exp(-x / 2);
         return ((tools::evaluate_rational(P, Q, T(1 / x)) + Y) * ex / sqrt(x)) * ex;
      }
   }
}

template <typename T>
BOOST_MATH_GPU_ENABLED T bessel_k0_imp(const T& x, const boost::math::integral_constant<int, 64>&)
{
   BOOST_MATH_STD_USING
      if(x <= 1)
      {
         // Maximum Deviation Found:                     2.180e-22
         // Expected Error Term : 2.180e-22
         // Maximum Relative Change in Control Points : 2.943e-01
         // Max Error found at float80 precision = Poly : 3.923207e-20
         BOOST_MATH_STATIC const T Y = 1.137250900268554687500e+00;
         BOOST_MATH_STATIC const T P[] =
         {
            BOOST_MATH_BIG_CONSTANT(T, 64, -1.372509002685546875002e-01),
            BOOST_MATH_BIG_CONSTANT(T, 64, 2.566481981037407600436e-01),
            BOOST_MATH_BIG_CONSTANT(T, 64, 1.551881122448948854873e-02),
            BOOST_MATH_BIG_CONSTANT(T, 64, 6.646112454323276529650e-04),
            BOOST_MATH_BIG_CONSTANT(T, 64, 1.213747930378196492543e-05),
            BOOST_MATH_BIG_CONSTANT(T, 64, 9.423709328020389560844e-08)
         };
         BOOST_MATH_STATIC const T Q[] =
         {
            BOOST_MATH_BIG_CONSTANT(T, 64, 1.000000000000000000000e+00),
            BOOST_MATH_BIG_CONSTANT(T, 64, -4.843828412587773008342e-02),
            BOOST_MATH_BIG_CONSTANT(T, 64, 1.088484822515098936140e-03),
            BOOST_MATH_BIG_CONSTANT(T, 64, -1.374724008530702784829e-05),
            BOOST_MATH_BIG_CONSTANT(T, 64, 8.452665455952581680339e-08)
         };


         T a = x * x / 4;
         a = (tools::evaluate_polynomial(P, a) / tools::evaluate_polynomial(Q, a) + Y) * a + 1;

         // Maximum Deviation Found:                     2.440e-21
         // Expected Error Term : -2.434e-21
         // Maximum Relative Change in Control Points : 2.459e-02
         // Max Error found at float80 precision = Poly : 1.482487e-19
         BOOST_MATH_STATIC const T P2[] =
         {
            BOOST_MATH_BIG_CONSTANT(T, 64, 1.159315156584124488110e-01),
            BOOST_MATH_BIG_CONSTANT(T, 64, 2.764832791416047889734e-01),
            BOOST_MATH_BIG_CONSTANT(T, 64, 1.926062887220923354112e-02),
            BOOST_MATH_BIG_CONSTANT(T, 64, 3.660777862036966089410e-04),
            BOOST_MATH_BIG_CONSTANT(T, 64, 2.094942446930673386849e-06)
         };
         BOOST_MATH_STATIC const T Q2[] =
         {
            BOOST_MATH_BIG_CONSTANT(T, 64, 1.000000000000000000000e+00),
            BOOST_MATH_BIG_CONSTANT(T, 64, -2.156100313881251616320e-02),
            BOOST_MATH_BIG_CONSTANT(T, 64, 2.315993873344905957033e-04),
            BOOST_MATH_BIG_CONSTANT(T, 64, -1.529444499350703363451e-06),
            BOOST_MATH_BIG_CONSTANT(T, 64, 5.524988589917857531177e-09)
         };
         return tools::evaluate_rational(P2, Q2, T(x * x)) - log(x) * a;
      }
      else
      {
         // Maximum Deviation Found:                     4.291e-20
         // Expected Error Term : 2.236e-21
         // Maximum Relative Change in Control Points : 3.021e-01
         //Max Error found at float80 precision = Poly : 8.727378e-20
         BOOST_MATH_STATIC const T Y = 1;
         BOOST_MATH_STATIC const T P[] =
         {
            BOOST_MATH_BIG_CONSTANT(T, 64, 2.533141373155002512056e-01),
            BOOST_MATH_BIG_CONSTANT(T, 64, 5.417942070721928652715e+00),
            BOOST_MATH_BIG_CONSTANT(T, 64, 4.477464607463971754433e+01),
            BOOST_MATH_BIG_CONSTANT(T, 64, 1.838745728725943889876e+02),
            BOOST_MATH_BIG_CONSTANT(T, 64, 4.009736314927811202517e+02),
            BOOST_MATH_BIG_CONSTANT(T, 64, 4.557411293123609803452e+02),
            BOOST_MATH_BIG_CONSTANT(T, 64, 2.360222564015361268955e+02),
            BOOST_MATH_BIG_CONSTANT(T, 64, 2.385435333168505701022e+01),
            BOOST_MATH_BIG_CONSTANT(T, 64, -1.750195760942181592050e+01),
            BOOST_MATH_BIG_CONSTANT(T, 64, -4.059789241612946683713e+00),
            BOOST_MATH_BIG_CONSTANT(T, 64, -1.612783121537333908889e-01)
         };
         BOOST_MATH_STATIC const T Q[] =
         {
            BOOST_MATH_BIG_CONSTANT(T, 64, 1.000000000000000000000e+00),
            BOOST_MATH_BIG_CONSTANT(T, 64, 2.200669254769325861404e+01),
            BOOST_MATH_BIG_CONSTANT(T, 64, 1.900177593527144126549e+02),
            BOOST_MATH_BIG_CONSTANT(T, 64, 8.361003989965786932682e+02),
            BOOST_MATH_BIG_CONSTANT(T, 64, 2.041319870804843395893e+03),
            BOOST_MATH_BIG_CONSTANT(T, 64, 2.828491555113790345068e+03),
            BOOST_MATH_BIG_CONSTANT(T, 64, 2.190342229261529076624e+03),
            BOOST_MATH_BIG_CONSTANT(T, 64, 9.003330795963812219852e+02),
            BOOST_MATH_BIG_CONSTANT(T, 64, 1.773371397243777891569e+02),
            BOOST_MATH_BIG_CONSTANT(T, 64, 1.368634935531158398439e+01),
            BOOST_MATH_BIG_CONSTANT(T, 64, 2.543310879400359967327e-01)
         };
         if(x < tools::log_max_value<T>())
            return ((tools::evaluate_rational(P, Q, T(1 / x)) + Y) * exp(-x) / sqrt(x));
         else
         {
            T ex = exp(-x / 2);
            return ((tools::evaluate_rational(P, Q, T(1 / x)) + Y) * ex / sqrt(x)) * ex;
         }
      }
}

template <typename T>
BOOST_MATH_GPU_ENABLED T bessel_k0_imp(const T& x, const boost::math::integral_constant<int, 113>&)
{
   BOOST_MATH_STD_USING
      if(x <= 1)
      {
         // Maximum Deviation Found:                     5.682e-37
         // Expected Error Term : 5.682e-37
         // Maximum Relative Change in Control Points : 6.094e-04
         // Max Error found at float128 precision = Poly : 5.338213e-35
         BOOST_MATH_STATIC const T Y = 1.137250900268554687500000000000000000e+00f;
         BOOST_MATH_STATIC const T P[] =
         {
            BOOST_MATH_BIG_CONSTANT(T, 113, -1.372509002685546875000000000000000006e-01),
            BOOST_MATH_BIG_CONSTANT(T, 113, 2.556212905071072782462974351698081303e-01),
            BOOST_MATH_BIG_CONSTANT(T, 113, 1.742459135264203478530904179889103929e-02),
            BOOST_MATH_BIG_CONSTANT(T, 113, 8.077860530453688571555479526961318918e-04),
            BOOST_MATH_BIG_CONSTANT(T, 113, 1.868173911669241091399374307788635148e-05),
            BOOST_MATH_BIG_CONSTANT(T, 113, 2.496405768838992243478709145123306602e-07),
            BOOST_MATH_BIG_CONSTANT(T, 113, 1.752489221949580551692915881999762125e-09),
            BOOST_MATH_BIG_CONSTANT(T, 113, 5.243010555737173524710512824955368526e-12)
         };
         BOOST_MATH_STATIC const T Q[] =
         {
            BOOST_MATH_BIG_CONSTANT(T, 113, 1.000000000000000000000000000000000000e+00),
            BOOST_MATH_BIG_CONSTANT(T, 113, -4.095631064064621099785696980653193721e-02),
            BOOST_MATH_BIG_CONSTANT(T, 113, 8.313880983725212151967078809725835532e-04),
            BOOST_MATH_BIG_CONSTANT(T, 113, -1.095229912293480063501285562382835142e-05),
            BOOST_MATH_BIG_CONSTANT(T, 113, 1.022828799511943141130509410251996277e-07),
            BOOST_MATH_BIG_CONSTANT(T, 113, -6.860874007419812445494782795829046836e-10),
            BOOST_MATH_BIG_CONSTANT(T, 113, 3.107297802344970725756092082686799037e-12),
            BOOST_MATH_BIG_CONSTANT(T, 113, -7.460529579244623559164763757787600944e-15)
         };
         T a = x * x / 4;
         a = (tools::evaluate_rational(P, Q, a) + Y) * a + 1;

         // Maximum Deviation Found:                     5.173e-38
         // Expected Error Term : 5.105e-38
         // Maximum Relative Change in Control Points : 9.734e-03
         // Max Error found at float128 precision = Poly : 1.688806e-34
         BOOST_MATH_STATIC const T P2[] =
         {
            BOOST_MATH_BIG_CONSTANT(T, 113, 1.159315156584124488107200313757741370e-01),
            BOOST_MATH_BIG_CONSTANT(T, 113, 2.789828789146031122026800078439435369e-01),
            BOOST_MATH_BIG_CONSTANT(T, 113, 2.524892993216269451266750049024628432e-02),
            BOOST_MATH_BIG_CONSTANT(T, 113, 8.460350907082229957222453839935101823e-04),
            BOOST_MATH_BIG_CONSTANT(T, 113, 1.491471929926042875260452849503857976e-05),
            BOOST_MATH_BIG_CONSTANT(T, 113, 1.627105610481598430816014719558896866e-07),
            BOOST_MATH_BIG_CONSTANT(T, 113, 1.208426165007797264194914898538250281e-09),
            BOOST_MATH_BIG_CONSTANT(T, 113, 6.508697838747354949164182457073784117e-12),
            BOOST_MATH_BIG_CONSTANT(T, 113, 2.659784680639805301101014383907273109e-14),
            BOOST_MATH_BIG_CONSTANT(T, 113, 8.531090131964391104248859415958109654e-17),
            BOOST_MATH_BIG_CONSTANT(T, 113, 2.205195117066478034260323124669936314e-19),
            BOOST_MATH_BIG_CONSTANT(T, 113, 4.692219280289030165761119775783115426e-22),
            BOOST_MATH_BIG_CONSTANT(T, 113, 8.362350161092532344171965861545860747e-25),
            BOOST_MATH_BIG_CONSTANT(T, 113, 1.277990623924628999539014980773738258e-27)
         };

         return tools::evaluate_polynomial(P2, T(x * x)) - log(x) * a;
      }
      else
      {
         // Maximum Deviation Found:                     1.462e-34
         // Expected Error Term : 4.917e-40
         // Maximum Relative Change in Control Points : 3.385e-01
         // Max Error found at float128 precision = Poly : 1.567573e-34
         BOOST_MATH_STATIC const T Y = 1;
         BOOST_MATH_STATIC const T P[] =
         {
            BOOST_MATH_BIG_CONSTANT(T, 113, 2.533141373155002512078826424055226265e-01),
            BOOST_MATH_BIG_CONSTANT(T, 113, 2.001949740768235770078339977110749204e+01),
            BOOST_MATH_BIG_CONSTANT(T, 113, 6.991516715983883248363351472378349986e+02),
            BOOST_MATH_BIG_CONSTANT(T, 113, 1.429587951594593159075690819360687720e+04),
            BOOST_MATH_BIG_CONSTANT(T, 113, 1.911933815201948768044660065771258450e+05),
            BOOST_MATH_BIG_CONSTANT(T, 113, 1.769943016204926614862175317962439875e+06),
            BOOST_MATH_BIG_CONSTANT(T, 113, 1.170866154649560750500954150401105606e+07),
            BOOST_MATH_BIG_CONSTANT(T, 113, 5.634687099724383996792011977705727661e+07),
            BOOST_MATH_BIG_CONSTANT(T, 113, 1.989524036456492581597607246664394014e+08),
            BOOST_MATH_BIG_CONSTANT(T, 113, 5.160394785715328062088529400178080360e+08),
            BOOST_MATH_BIG_CONSTANT(T, 113, 9.778173054417826368076483100902201433e+08),
            BOOST_MATH_BIG_CONSTANT(T, 113, 1.335667778588806892764139643950439733e+09),
            BOOST_MATH_BIG_CONSTANT(T, 113, 1.283635100080306980206494425043706838e+09),
            BOOST_MATH_BIG_CONSTANT(T, 113, 8.300616188213640626577036321085025855e+08),
            BOOST_MATH_BIG_CONSTANT(T, 113, 3.277591957076162984986406540894621482e+08),
            BOOST_MATH_BIG_CONSTANT(T, 113, 5.564360536834214058158565361486115932e+07),
            BOOST_MATH_BIG_CONSTANT(T, 113, -1.043505161612403359098596828115690596e+07),
            BOOST_MATH_BIG_CONSTANT(T, 113, -7.217035248223503605127967970903027314e+06),
            BOOST_MATH_BIG_CONSTANT(T, 113, -1.422938158797326748375799596769964430e+06),
            BOOST_MATH_BIG_CONSTANT(T, 113, -1.229125746200586805278634786674745210e+05),
            BOOST_MATH_BIG_CONSTANT(T, 113, -4.201632288615609937883545928660649813e+03),
            BOOST_MATH_BIG_CONSTANT(T, 113, -3.690820607338480548346746717311811406e+01)
         };
         BOOST_MATH_STATIC const T Q[] =
         {
            BOOST_MATH_BIG_CONSTANT(T, 113, 1.000000000000000000000000000000000000e+00),
            BOOST_MATH_BIG_CONSTANT(T, 113, 7.964877874035741452203497983642653107e+01),
            BOOST_MATH_BIG_CONSTANT(T, 113, 2.808929943826193766839360018583294769e+03),
            BOOST_MATH_BIG_CONSTANT(T, 113, 5.814524004679994110944366890912384139e+04),
            BOOST_MATH_BIG_CONSTANT(T, 113, 7.897794522506725610540209610337355118e+05),
            BOOST_MATH_BIG_CONSTANT(T, 113, 7.456339470955813675629523617440433672e+06),
            BOOST_MATH_BIG_CONSTANT(T, 113, 5.057818717813969772198911392875127212e+07),
            BOOST_MATH_BIG_CONSTANT(T, 113, 2.513821619536852436424913886081133209e+08),
            BOOST_MATH_BIG_CONSTANT(T, 113, 9.255938846873380596038513316919990776e+08),
            BOOST_MATH_BIG_CONSTANT(T, 113, 2.537077551699028079347581816919572141e+09),
            BOOST_MATH_BIG_CONSTANT(T, 113, 5.176769339768120752974843214652367321e+09),
            BOOST_MATH_BIG_CONSTANT(T, 113, 7.828722317390455845253191337207432060e+09),
            BOOST_MATH_BIG_CONSTANT(T, 113, 8.698864296569996402006511705803675890e+09),
            BOOST_MATH_BIG_CONSTANT(T, 113, 7.007803261356636409943826918468544629e+09),
            BOOST_MATH_BIG_CONSTANT(T, 113, 4.016564631288740308993071395104715469e+09),
            BOOST_MATH_BIG_CONSTANT(T, 113, 1.595893010619754750655947035567624730e+09),
            BOOST_MATH_BIG_CONSTANT(T, 113, 4.241241839120481076862742189989406856e+08),
            BOOST_MATH_BIG_CONSTANT(T, 113, 7.168778094393076220871007550235840858e+07),
            BOOST_MATH_BIG_CONSTANT(T, 113, 7.156200301360388147635052029404211109e+06),
            BOOST_MATH_BIG_CONSTANT(T, 113, 3.752130382550379886741949463587008794e+05),
            BOOST_MATH_BIG_CONSTANT(T, 113, 8.370574966987293592457152146806662562e+03),
            BOOST_MATH_BIG_CONSTANT(T, 113, 4.871254714311063594080644835895740323e+01)
         };
         if(-x > tools::log_min_value<T>())
            return  ((tools::evaluate_rational(P, Q, T(1 / x)) + Y) * exp(-x) / sqrt(x));
         else
         {
            T ex = exp(-x / 2);
            return ((tools::evaluate_rational(P, Q, T(1 / x)) + Y) * ex / sqrt(x)) * ex;
         }
      }
}

template <typename T>
BOOST_MATH_GPU_ENABLED T bessel_k0_imp(const T& x, const boost::math::integral_constant<int, 0>&)
{
   if(boost::math::tools::digits<T>() <= 24)
      return bessel_k0_imp(x, boost::math::integral_constant<int, 24>());
   else if(boost::math::tools::digits<T>() <= 53)
      return bessel_k0_imp(x, boost::math::integral_constant<int, 53>());
   else if(boost::math::tools::digits<T>() <= 64)
      return bessel_k0_imp(x, boost::math::integral_constant<int, 64>());
   else if(boost::math::tools::digits<T>() <= 113)
      return bessel_k0_imp(x, boost::math::integral_constant<int, 113>());
   BOOST_MATH_ASSERT(0);
   return 0;
}

template <typename T>
BOOST_MATH_GPU_ENABLED inline T bessel_k0(const T& x)
{
   typedef boost::math::integral_constant<int,
      ((boost::math::numeric_limits<T>::digits == 0) || (boost::math::numeric_limits<T>::radix != 2)) ?
      0 :
      boost::math::numeric_limits<T>::digits <= 24 ?
      24 :
      boost::math::numeric_limits<T>::digits <= 53 ?
      53 :
      boost::math::numeric_limits<T>::digits <= 64 ?
      64 :
      boost::math::numeric_limits<T>::digits <= 113 ?
      113 : -1
   > tag_type;

   return bessel_k0_imp(x, tag_type());
}

}}} // namespaces

#ifdef _MSC_VER
#pragma warning(pop)
#endif

#endif // BOOST_MATH_BESSEL_K0_HPP
<|MERGE_RESOLUTION|>--- conflicted
+++ resolved
@@ -47,48 +47,6 @@
 
 namespace boost { namespace math { namespace detail{
 
-template <typename T>
-BOOST_MATH_GPU_ENABLED T bessel_k0(const T& x);
-
-<<<<<<< HEAD
-=======
-template <class T, class tag>
-struct bessel_k0_initializer
-{
-   struct init
-   {
-      BOOST_MATH_GPU_ENABLED init()
-      {
-         do_init(tag());
-      }
-      BOOST_MATH_GPU_ENABLED static void do_init(const boost::math::integral_constant<int, 113>&)
-      {
-         bessel_k0(T(0.5));
-         bessel_k0(T(1.5));
-      }
-      BOOST_MATH_GPU_ENABLED static void do_init(const boost::math::integral_constant<int, 64>&)
-      {
-         bessel_k0(T(0.5));
-         bessel_k0(T(1.5));
-      }
-      template <class U>
-      BOOST_MATH_GPU_ENABLED static void do_init(const U&){}
-      BOOST_MATH_GPU_ENABLED void force_instantiate()const{}
-   };
-   BOOST_MATH_STATIC const init initializer;
-   BOOST_MATH_GPU_ENABLED static void force_instantiate()
-   {
-      #ifndef BOOST_MATH_HAS_GPU_SUPPORT
-      initializer.force_instantiate();
-      #endif
-   }
-};
-
-template <class T, class tag>
-const typename bessel_k0_initializer<T, tag>::init bessel_k0_initializer<T, tag>::initializer;
-
-
->>>>>>> 01dbedcb
 template <typename T, int N>
 BOOST_MATH_GPU_ENABLED T bessel_k0_imp(const T&, const boost::math::integral_constant<int, N>&)
 {
