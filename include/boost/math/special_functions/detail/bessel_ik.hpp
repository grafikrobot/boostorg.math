--- conflicted
+++ resolved
@@ -332,11 +332,8 @@
 
     n = iround(v, pol);
     u = v - n;                              // -1/2 <= u < 1/2
-<<<<<<< HEAD
-=======
     BOOST_MATH_INSTRUMENT_VARIABLE(n);
     BOOST_MATH_INSTRUMENT_VARIABLE(u);
->>>>>>> 01dbedcb
 
     if (((kind & need_i) == 0) && (fabs(4 * v * v - 25) / (8 * x) < tools::forth_root_epsilon<T>()))
     {
@@ -349,12 +346,6 @@
     }
     else
     {
-<<<<<<< HEAD
-       BOOST_MATH_INSTRUMENT_VARIABLE(n);
-       BOOST_MATH_INSTRUMENT_VARIABLE(u);
-
-=======
->>>>>>> 01dbedcb
        BOOST_MATH_ASSERT(x > 0); // Error handling for x <= 0 handled in cyl_bessel_i and cyl_bessel_k
 
        // x is positive until reflection
