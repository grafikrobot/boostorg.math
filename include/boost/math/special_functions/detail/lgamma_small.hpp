--- conflicted
+++ resolved
@@ -98,12 +98,8 @@
       // At long double: Max error found:               1.987e-21
       // Maximum Deviation Found (approximation error): 5.900e-24
       //
-<<<<<<< HEAD
       // LCOV_EXCL_START
-      static const T P[] = {
-=======
       BOOST_MATH_STATIC const T P[] = {
->>>>>>> 01dbedcb
          static_cast<T>(BOOST_MATH_BIG_CONSTANT(T, 64, -0.180355685678449379109e-1)),
          static_cast<T>(BOOST_MATH_BIG_CONSTANT(T, 64, 0.25126649619989678683e-1)),
          static_cast<T>(BOOST_MATH_BIG_CONSTANT(T, 64, 0.494103151567532234274e-1)),
@@ -123,12 +119,8 @@
          static_cast<T>(BOOST_MATH_BIG_CONSTANT(T, 64, -0.223352763208617092964e-6))
       };
 
-<<<<<<< HEAD
-      static const float Y = 0.158963680267333984375e0f;
       // LCOV_EXCL_END
-=======
       constexpr float Y = 0.158963680267333984375e0f;
->>>>>>> 01dbedcb
 
       T r = zm2 * (z + 1);
       T R = tools::evaluate_polynomial(P, zm2);
@@ -172,13 +164,8 @@
          // Maximum Deviation Found:                             3.139e-021
          // Expected Error Term:                                 3.139e-021
 
-<<<<<<< HEAD
          // LCOV_EXCL_START
-         static const float Y = 0.52815341949462890625f;
-=======
-         //
          constexpr float Y = 0.52815341949462890625f;
->>>>>>> 01dbedcb
 
          BOOST_MATH_STATIC const T P[] = {
             static_cast<T>(BOOST_MATH_BIG_CONSTANT(T, 64, 0.490622454069039543534e-1)),
@@ -224,12 +211,8 @@
          // Maximum Deviation Found:                           2.151e-021
          // Expected Error Term:                               2.150e-021
          //
-<<<<<<< HEAD
          // LCOV_EXCL_START
-         static const float Y = 0.452017307281494140625f;
-=======
          constexpr float Y = 0.452017307281494140625f;
->>>>>>> 01dbedcb
 
          BOOST_MATH_STATIC const T P[] = {
             static_cast<T>(BOOST_MATH_BIG_CONSTANT(T, 64, -0.292329721830270012337e-1)), 
@@ -259,14 +242,12 @@
    return result;
 }
 
-<<<<<<< HEAD
+#ifndef BOOST_MATH_HAS_GPU_SUPPORT
+
 //
 // 128-bit floats aren't directly tested in our coverage tests (takes too long)
 // LCOV_EXCL_START
-
-=======
-#ifndef BOOST_MATH_HAS_GPU_SUPPORT
->>>>>>> 01dbedcb
+//
 template <class T, class Policy, class Lanczos>
 T lgamma_small_imp(T z, T zm1, T zm2, const boost::math::integral_constant<int, 113>&, const Policy& /* l */, const Lanczos&)
 {
