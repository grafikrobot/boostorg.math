//  Copyright (c) 2006 Xiaogang Zhang
//  Use, modification and distribution are subject to the
//  Boost Software License, Version 1.0. (See accompanying file
//  LICENSE_1_0.txt or copy at http://www.boost.org/LICENSE_1_0.txt)

#ifndef BOOST_MATH_BESSEL_J1_HPP
#define BOOST_MATH_BESSEL_J1_HPP

#ifdef _MSC_VER
#pragma once
#endif

#include <boost/math/tools/config.hpp>
#include <boost/math/constants/constants.hpp>
#include <boost/math/tools/rational.hpp>
#include <boost/math/tools/big_constant.hpp>
#include <boost/math/tools/assert.hpp>

#if defined(__GNUC__) && defined(BOOST_MATH_USE_FLOAT128)
//
// This is the only way we can avoid
// warning: non-standard suffix on floating constant [-Wpedantic]
// when building with -Wall -pedantic.  Neither __extension__
// nor #pragma diagnostic ignored work :(
//
#pragma GCC system_header
#endif

// Bessel function of the first kind of order one
// x <= 8, minimax rational approximations on root-bracketing intervals
// x > 8, Hankel asymptotic expansion in Hart, Computer Approximations, 1968

namespace boost { namespace math{  namespace detail{

template <typename T>
BOOST_MATH_GPU_ENABLED T bessel_j1(T x);

<<<<<<< HEAD
=======
template <class T>
struct bessel_j1_initializer
{
   struct init
   {
      BOOST_MATH_GPU_ENABLED init()
      {
         do_init();
      }
      BOOST_MATH_GPU_ENABLED static void do_init()
      {
         bessel_j1(T(1));
      }
      BOOST_MATH_GPU_ENABLED void force_instantiate()const{}
   };
   BOOST_MATH_STATIC const init initializer;
   BOOST_MATH_GPU_ENABLED static void force_instantiate()
   {
      #ifndef BOOST_MATH_HAS_GPU_SUPPORT
      initializer.force_instantiate();
      #endif
   }
};

template <class T>
const typename bessel_j1_initializer<T>::init bessel_j1_initializer<T>::initializer;

>>>>>>> 01dbedcb
template <typename T>
BOOST_MATH_GPU_ENABLED T bessel_j1(T x)
{
<<<<<<< HEAD
    static const T P1[] = {
=======
    bessel_j1_initializer<T>::force_instantiate();

    BOOST_MATH_STATIC const T P1[] = {
>>>>>>> 01dbedcb
         static_cast<T>(BOOST_MATH_BIG_CONSTANT(T, 64, -1.4258509801366645672e+11)),
         static_cast<T>(BOOST_MATH_BIG_CONSTANT(T, 64, 6.6781041261492395835e+09)),
         static_cast<T>(BOOST_MATH_BIG_CONSTANT(T, 64, -1.1548696764841276794e+08)),
         static_cast<T>(BOOST_MATH_BIG_CONSTANT(T, 64, 9.8062904098958257677e+05)),
         static_cast<T>(BOOST_MATH_BIG_CONSTANT(T, 64, -4.4615792982775076130e+03)),
         static_cast<T>(BOOST_MATH_BIG_CONSTANT(T, 64, 1.0650724020080236441e+01)),
         static_cast<T>(BOOST_MATH_BIG_CONSTANT(T, 64, -1.0767857011487300348e-02))
    };
    BOOST_MATH_STATIC const T Q1[] = {
         static_cast<T>(BOOST_MATH_BIG_CONSTANT(T, 64, 4.1868604460820175290e+12)),
         static_cast<T>(BOOST_MATH_BIG_CONSTANT(T, 64, 4.2091902282580133541e+10)),
         static_cast<T>(BOOST_MATH_BIG_CONSTANT(T, 64, 2.0228375140097033958e+08)),
         static_cast<T>(BOOST_MATH_BIG_CONSTANT(T, 64, 5.9117614494174794095e+05)),
         static_cast<T>(BOOST_MATH_BIG_CONSTANT(T, 64, 1.0742272239517380498e+03)),
         static_cast<T>(BOOST_MATH_BIG_CONSTANT(T, 64, 1.0)),
         static_cast<T>(BOOST_MATH_BIG_CONSTANT(T, 64, 0.0))
    };
    BOOST_MATH_STATIC const T P2[] = {
         static_cast<T>(BOOST_MATH_BIG_CONSTANT(T, 64, -1.7527881995806511112e+16)),
         static_cast<T>(BOOST_MATH_BIG_CONSTANT(T, 64, 1.6608531731299018674e+15)),
         static_cast<T>(BOOST_MATH_BIG_CONSTANT(T, 64, -3.6658018905416665164e+13)),
         static_cast<T>(BOOST_MATH_BIG_CONSTANT(T, 64, 3.5580665670910619166e+11)),
         static_cast<T>(BOOST_MATH_BIG_CONSTANT(T, 64, -1.8113931269860667829e+09)),
         static_cast<T>(BOOST_MATH_BIG_CONSTANT(T, 64, 5.0793266148011179143e+06)),
         static_cast<T>(BOOST_MATH_BIG_CONSTANT(T, 64, -7.5023342220781607561e+03)),
         static_cast<T>(BOOST_MATH_BIG_CONSTANT(T, 64, 4.6179191852758252278e+00))
    };
    BOOST_MATH_STATIC const T Q2[] = {
         static_cast<T>(BOOST_MATH_BIG_CONSTANT(T, 64, 1.7253905888447681194e+18)),
         static_cast<T>(BOOST_MATH_BIG_CONSTANT(T, 64, 1.7128800897135812012e+16)),
         static_cast<T>(BOOST_MATH_BIG_CONSTANT(T, 64, 8.4899346165481429307e+13)),
         static_cast<T>(BOOST_MATH_BIG_CONSTANT(T, 64, 2.7622777286244082666e+11)),
         static_cast<T>(BOOST_MATH_BIG_CONSTANT(T, 64, 6.4872502899596389593e+08)),
         static_cast<T>(BOOST_MATH_BIG_CONSTANT(T, 64, 1.1267125065029138050e+06)),
         static_cast<T>(BOOST_MATH_BIG_CONSTANT(T, 64, 1.3886978985861357615e+03)),
         static_cast<T>(BOOST_MATH_BIG_CONSTANT(T, 64, 1.0))
    };
    BOOST_MATH_STATIC const T PC[] = {
        static_cast<T>(BOOST_MATH_BIG_CONSTANT(T, 64, -4.4357578167941278571e+06)),
        static_cast<T>(BOOST_MATH_BIG_CONSTANT(T, 64, -9.9422465050776411957e+06)),
        static_cast<T>(BOOST_MATH_BIG_CONSTANT(T, 64, -6.6033732483649391093e+06)),
        static_cast<T>(BOOST_MATH_BIG_CONSTANT(T, 64, -1.5235293511811373833e+06)),
        static_cast<T>(BOOST_MATH_BIG_CONSTANT(T, 64, -1.0982405543459346727e+05)),
        static_cast<T>(BOOST_MATH_BIG_CONSTANT(T, 64, -1.6116166443246101165e+03)),
        static_cast<T>(BOOST_MATH_BIG_CONSTANT(T, 64, 0.0))
    };
    BOOST_MATH_STATIC const T QC[] = {
        static_cast<T>(BOOST_MATH_BIG_CONSTANT(T, 64, -4.4357578167941278568e+06)),
        static_cast<T>(BOOST_MATH_BIG_CONSTANT(T, 64, -9.9341243899345856590e+06)),
        static_cast<T>(BOOST_MATH_BIG_CONSTANT(T, 64, -6.5853394797230870728e+06)),
        static_cast<T>(BOOST_MATH_BIG_CONSTANT(T, 64, -1.5118095066341608816e+06)),
        static_cast<T>(BOOST_MATH_BIG_CONSTANT(T, 64, -1.0726385991103820119e+05)),
        static_cast<T>(BOOST_MATH_BIG_CONSTANT(T, 64, -1.4550094401904961825e+03)),
        static_cast<T>(BOOST_MATH_BIG_CONSTANT(T, 64, 1.0))
    };
    BOOST_MATH_STATIC const T PS[] = {
         static_cast<T>(BOOST_MATH_BIG_CONSTANT(T, 64, 3.3220913409857223519e+04)),
         static_cast<T>(BOOST_MATH_BIG_CONSTANT(T, 64, 8.5145160675335701966e+04)),
         static_cast<T>(BOOST_MATH_BIG_CONSTANT(T, 64, 6.6178836581270835179e+04)),
         static_cast<T>(BOOST_MATH_BIG_CONSTANT(T, 64, 1.8494262873223866797e+04)),
         static_cast<T>(BOOST_MATH_BIG_CONSTANT(T, 64, 1.7063754290207680021e+03)),
         static_cast<T>(BOOST_MATH_BIG_CONSTANT(T, 64, 3.5265133846636032186e+01)),
         static_cast<T>(BOOST_MATH_BIG_CONSTANT(T, 64, 0.0))
    };
    BOOST_MATH_STATIC const T QS[] = {
         static_cast<T>(BOOST_MATH_BIG_CONSTANT(T, 64, 7.0871281941028743574e+05)),
         static_cast<T>(BOOST_MATH_BIG_CONSTANT(T, 64, 1.8194580422439972989e+06)),
         static_cast<T>(BOOST_MATH_BIG_CONSTANT(T, 64, 1.4194606696037208929e+06)),
         static_cast<T>(BOOST_MATH_BIG_CONSTANT(T, 64, 4.0029443582266975117e+05)),
         static_cast<T>(BOOST_MATH_BIG_CONSTANT(T, 64, 3.7890229745772202641e+04)),
         static_cast<T>(BOOST_MATH_BIG_CONSTANT(T, 64, 8.6383677696049909675e+02)),
         static_cast<T>(BOOST_MATH_BIG_CONSTANT(T, 64, 1.0))
    };

    BOOST_MATH_STATIC const T x1  =  static_cast<T>(BOOST_MATH_BIG_CONSTANT(T, 64, 3.8317059702075123156e+00));
    BOOST_MATH_STATIC const T x2  =  static_cast<T>(BOOST_MATH_BIG_CONSTANT(T, 64, 7.0155866698156187535e+00));
    BOOST_MATH_STATIC const T x11 =  static_cast<T>(BOOST_MATH_BIG_CONSTANT(T, 64, 9.810e+02));
    BOOST_MATH_STATIC const T x12 =  static_cast<T>(BOOST_MATH_BIG_CONSTANT(T, 64, -3.2527979248768438556e-04));
    BOOST_MATH_STATIC const T x21 =  static_cast<T>(BOOST_MATH_BIG_CONSTANT(T, 64, 1.7960e+03));
    BOOST_MATH_STATIC const T x22 =  static_cast<T>(BOOST_MATH_BIG_CONSTANT(T, 64, -3.8330184381246462950e-05));

    T value, factor, r, rc, rs, w;

    BOOST_MATH_STD_USING
    using namespace boost::math::tools;
    using namespace boost::math::constants;

    w = abs(x);
    if (x == 0)
    {
        return static_cast<T>(0);
    }
    if (w <= 4)                       // w in (0, 4]
    {
        T y = x * x;
        BOOST_MATH_ASSERT(sizeof(P1) == sizeof(Q1));
        r = evaluate_rational(P1, Q1, y);
        factor = w * (w + x1) * ((w - x11/256) - x12);
        value = factor * r;
    }
    else if (w <= 8)                  // w in (4, 8]
    {
        T y = x * x;
        BOOST_MATH_ASSERT(sizeof(P2) == sizeof(Q2));
        r = evaluate_rational(P2, Q2, y);
        factor = w * (w + x2) * ((w - x21/256) - x22);
        value = factor * r;
    }
    else                                // w in (8, \infty)
    {
        T y = 8 / w;
        T y2 = y * y;
        BOOST_MATH_ASSERT(sizeof(PC) == sizeof(QC));
        BOOST_MATH_ASSERT(sizeof(PS) == sizeof(QS));
        rc = evaluate_rational(PC, QC, y2);
        rs = evaluate_rational(PS, QS, y2);
        factor = 1 / (sqrt(w) * constants::root_pi<T>());
        //
        // What follows is really just:
        //
        // T z = w - 0.75f * pi<T>();
        // value = factor * (rc * cos(z) - y * rs * sin(z));
        //
        // but using the sin/cos addition rules plus constants
        // for the values of sin/cos of 3PI/4 which then cancel
        // out with corresponding terms in "factor".
        //
        T sx = sin(x);
        T cx = cos(x);
        value = factor * (rc * (sx - cx) + y * rs * (sx + cx));
    }

    BOOST_MATH_ASSERT(x >= 0);  // Negative values handled by the caller.

    return value;
}

}}} // namespaces

#endif // BOOST_MATH_BESSEL_J1_HPP
<|MERGE_RESOLUTION|>--- conflicted
+++ resolved
@@ -33,48 +33,9 @@
 namespace boost { namespace math{  namespace detail{
 
 template <typename T>
-BOOST_MATH_GPU_ENABLED T bessel_j1(T x);
-
-<<<<<<< HEAD
-=======
-template <class T>
-struct bessel_j1_initializer
-{
-   struct init
-   {
-      BOOST_MATH_GPU_ENABLED init()
-      {
-         do_init();
-      }
-      BOOST_MATH_GPU_ENABLED static void do_init()
-      {
-         bessel_j1(T(1));
-      }
-      BOOST_MATH_GPU_ENABLED void force_instantiate()const{}
-   };
-   BOOST_MATH_STATIC const init initializer;
-   BOOST_MATH_GPU_ENABLED static void force_instantiate()
-   {
-      #ifndef BOOST_MATH_HAS_GPU_SUPPORT
-      initializer.force_instantiate();
-      #endif
-   }
-};
-
-template <class T>
-const typename bessel_j1_initializer<T>::init bessel_j1_initializer<T>::initializer;
-
->>>>>>> 01dbedcb
-template <typename T>
 BOOST_MATH_GPU_ENABLED T bessel_j1(T x)
 {
-<<<<<<< HEAD
-    static const T P1[] = {
-=======
-    bessel_j1_initializer<T>::force_instantiate();
-
     BOOST_MATH_STATIC const T P1[] = {
->>>>>>> 01dbedcb
          static_cast<T>(BOOST_MATH_BIG_CONSTANT(T, 64, -1.4258509801366645672e+11)),
          static_cast<T>(BOOST_MATH_BIG_CONSTANT(T, 64, 6.6781041261492395835e+09)),
          static_cast<T>(BOOST_MATH_BIG_CONSTANT(T, 64, -1.1548696764841276794e+08)),
