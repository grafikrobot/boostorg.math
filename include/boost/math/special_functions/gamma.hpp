--- conflicted
+++ resolved
@@ -1657,31 +1657,22 @@
    }
    if(p_derivative)
    {
-<<<<<<< HEAD
-      //
-      // Need to convert prefix term to derivative:
-      //
-      if(x == 0 || ((x < 1) && (tools::max_value<T>() * x < *p_derivative)))
-=======
       /*
       * We can never reach this:
       if((x < 1) && (tools::max_value<T>() * x < *p_derivative))
->>>>>>> 9f03f298
       {
          // overflow, just return an arbitrarily large value:
          *p_derivative = tools::max_value<T>() / 2;
       }
-<<<<<<< HEAD
-      else
-         *p_derivative /= x;
-=======
       */
       BOOST_MATH_ASSERT((x >= 1) || (tools::max_value<T>() * x >= *p_derivative));
       //
       // Need to convert prefix term to derivative:
       //
-      *p_derivative /= x;
->>>>>>> 9f03f298
+      if (x > 0)
+         *p_derivative /= x;
+      else 
+         *p_derivative = tools::max_value<T>() / 2;
    }
 
    return result;
