//  Copyright (c) 2006 Xiaogang Zhang
//  Copyright (c) 2006 John Maddock
//  Use, modification and distribution are subject to the
//  Boost Software License, Version 1.0. (See accompanying file
//  LICENSE_1_0.txt or copy at http://www.boost.org/LICENSE_1_0.txt)
//
//  History:
//  XZ wrote the original of this file as part of the Google
//  Summer of Code 2006.  JM modified it to fit into the
//  Boost.Math conceptual framework better, and to ensure
//  that the code continues to work no matter how many digits
//  type T has.

#ifndef BOOST_MATH_ELLINT_2_HPP
#define BOOST_MATH_ELLINT_2_HPP

#ifdef _MSC_VER
#pragma once
#endif

#include <boost/math/special_functions/math_fwd.hpp>
#include <boost/math/special_functions/ellint_rf.hpp>
#include <boost/math/special_functions/ellint_rd.hpp>
#include <boost/math/special_functions/ellint_rg.hpp>
#include <boost/math/constants/constants.hpp>
#include <boost/math/policies/error_handling.hpp>
#include <boost/math/tools/workaround.hpp>
#include <boost/math/special_functions/round.hpp>

// Elliptic integrals (complete and incomplete) of the second kind
// Carlson, Numerische Mathematik, vol 33, 1 (1979)

namespace boost { namespace math {

template <class T1, class T2, class Policy>
typename tools::promote_args<T1, T2>::type ellint_2(T1 k, T2 phi, const Policy& pol);

namespace detail{

template <typename T, typename Policy>
T ellint_e_imp(T k, const Policy& pol, const std::integral_constant<int, 0>&);
template <typename T, typename Policy>
T ellint_e_imp(T k, const Policy& pol, const std::integral_constant<int, 1>&);
template <typename T, typename Policy>
T ellint_e_imp(T k, const Policy& pol, const std::integral_constant<int, 2>&);

// Elliptic integral (Legendre form) of the second kind
template <typename T, typename Policy>
T ellint_e_imp(T phi, T k, const Policy& pol)
{
    BOOST_MATH_STD_USING
    using namespace boost::math::tools;
    using namespace boost::math::constants;

    bool invert = false;
    if (phi == 0)
       return 0;

    if(phi < 0)
    {
       phi = fabs(phi);
       invert = true;
    }

    T result;

    if(phi >= tools::max_value<T>())
    {
       // Need to handle infinity as a special case:
       result = policies::raise_overflow_error<T>("boost::math::ellint_e<%1%>(%1%,%1%)", nullptr, pol);
    }
    else if(phi > 1 / tools::epsilon<T>())
    {
       typedef std::integral_constant<int,
          std::is_floating_point<T>::value&& std::numeric_limits<T>::digits && (std::numeric_limits<T>::digits <= 54) ? 0 :
          std::is_floating_point<T>::value && std::numeric_limits<T>::digits && (std::numeric_limits<T>::digits <= 64) ? 1 : 2
       > precision_tag_type;
       // Phi is so large that phi%pi is necessarily zero (or garbage),
       // just return the second part of the duplication formula:
       result = 2 * phi * ellint_e_imp(k, pol, precision_tag_type()) / constants::pi<T>();
    }
    else if(k == 0)
    {
       return invert ? T(-phi) : phi;
    }
    else if(fabs(k) == 1)
    {
       //
       // For k = 1 ellipse actually turns to a line and every pi/2 in phi is exactly 1 in arc length
       // Periodicity though is in pi, curve follows sin(pi) for 0 <= phi <= pi/2 and then
       // 2 - sin(pi- phi) = 2 + sin(phi - pi) for pi/2 <= phi <= pi, so general form is:
       //
       // 2n + sin(phi - n * pi) ; |phi - n * pi| <= pi / 2
       //
       T m = boost::math::round(phi / boost::math::constants::pi<T>());
       T remains = phi - m * boost::math::constants::pi<T>();
       T value = 2 * m + sin(remains);

       // negative arc length for negative phi
       return invert ? -value : value;
    }
    else
    {
       // Carlson's algorithm works only for |phi| <= pi/2,
       // use the integrand's periodicity to normalize phi
       //
       // Xiaogang's original code used a cast to long long here
       // but that fails if T has more digits than a long long,
       // so rewritten to use fmod instead:
       //
       T rphi = boost::math::tools::fmod_workaround(phi, T(constants::half_pi<T>()));
       T m = boost::math::round((phi - rphi) / constants::half_pi<T>());
       int s = 1;
       if(boost::math::tools::fmod_workaround(m, T(2)) > T(0.5))
       {
          m += 1;
          s = -1;
          rphi = constants::half_pi<T>() - rphi;
       }
       T k2 = k * k;
       if(boost::math::pow<3>(rphi) * k2 / 6 < tools::epsilon<T>() * fabs(rphi))
       {
          // See http://functions.wolfram.com/EllipticIntegrals/EllipticE2/06/01/03/0001/
          result = s * rphi;
       }
       else
       {
          // http://dlmf.nist.gov/19.25#E10
          T sinp = sin(rphi);
          if (k2 * sinp * sinp >= 1)
          {
             return policies::raise_domain_error<T>("boost::math::ellint_2<%1%>(%1%, %1%)", "The parameter k is out of range, got k = %1%", k, pol);
          }
          T cosp = cos(rphi);
          T c = 1 / (sinp * sinp);
          T cm1 = cosp * cosp / (sinp * sinp);  // c - 1
          result = s * ((1 - k2) * ellint_rf_imp(cm1, T(c - k2), c, pol) + k2 * (1 - k2) * ellint_rd(cm1, c, T(c - k2), pol) / 3 + k2 * sqrt(cm1 / (c * (c - k2))));
       }
       if (m != 0)
       {
          typedef std::integral_constant<int,
             std::is_floating_point<T>::value&& std::numeric_limits<T>::digits && (std::numeric_limits<T>::digits <= 54) ? 0 :
             std::is_floating_point<T>::value && std::numeric_limits<T>::digits && (std::numeric_limits<T>::digits <= 64) ? 1 : 2
          > precision_tag_type;
          result += m * ellint_e_imp(k, pol, precision_tag_type());
       }
    }
    return invert ? T(-result) : result;
}

// Complete elliptic integral (Legendre form) of the second kind
template <typename T, typename Policy>
T ellint_e_imp(T k, const Policy& pol, std::integral_constant<int, 2> const&)
{
    BOOST_MATH_STD_USING
    using namespace boost::math::tools;

    if (abs(k) > 1)
    {
       return policies::raise_domain_error<T>("boost::math::ellint_e<%1%>(%1%)", "Got k = %1%, function requires |k| <= 1", k, pol);
    }
    if (abs(k) == 1)
    {
        return static_cast<T>(1);
    }

    T x = 0;
    T t = k * k;
    T y = 1 - t;
    T z = 1;
    T value = 2 * ellint_rg_imp(x, y, z, pol);

    return value;
}
//
// Special versions for double and 80-bit long double precision,
// double precision versions use the coefficients from:
// "Fast computation of complete elliptic integrals and Jacobian elliptic functions",
// Celestial Mechanics and Dynamical Astronomy, April 2012.
// 
// Higher precision coefficients for 80-bit long doubles can be calculated
// using for example:
// Table[N[SeriesCoefficient[ EllipticE [ m ], { m, 875/1000, i} ], 20], {i, 0, 24}]
// and checking the value of the first neglected term with:
// N[SeriesCoefficient[ EllipticE [ m ], { m, 875/1000, 24} ], 20] * (2.5/100)^24
// 
// For m > 0.9 we don't use the method of the paper above, but simply call our
// existing routines.
//
template <typename T, typename Policy>
BOOST_MATH_FORCEINLINE T ellint_e_imp(T k, const Policy& pol, std::integral_constant<int, 0> const&)
{
   using std::abs;
   using namespace boost::math::tools;

   T m = k * k;
   switch (static_cast<int>(20 * m))
   {
   case 0:
   case 1:
   //if (m < 0.1)
   {
      constexpr T coef[] =
      {
         static_cast<T>(1.550973351780472328),
         -static_cast<T>(0.400301020103198524),
         -static_cast<T>(0.078498619442941939),
         -static_cast<T>(0.034318853117591992),
         -static_cast<T>(0.019718043317365499),
         -static_cast<T>(0.013059507731993309),
         -static_cast<T>(0.009442372874146547),
         -static_cast<T>(0.007246728512402157),
         -static_cast<T>(0.005807424012956090),
         -static_cast<T>(0.004809187786009338),
         -static_cast<T>(0.004086399233255150)
      };
      return boost::math::tools::evaluate_polynomial(coef, m - static_cast<T>(0.05));
   }
   case 2:
   case 3:
   //else if (m < 0.2)
   {
      constexpr T coef[] =
      {
         static_cast<T>(1.510121832092819728),
         -static_cast<T>(0.417116333905867549),
         -static_cast<T>(0.090123820404774569),
         -static_cast<T>(0.043729944019084312),
         -static_cast<T>(0.027965493064761785),
         -static_cast<T>(0.020644781177568105),
         -static_cast<T>(0.016650786739707238),
         -static_cast<T>(0.014261960828842520),
         -static_cast<T>(0.012759847429264803),
         -static_cast<T>(0.011799303775587354),
         -static_cast<T>(0.011197445703074968)
      };
      return boost::math::tools::evaluate_polynomial(coef, m - static_cast<T>(0.15));
   }
   case 4:
   case 5:
   //else if (m < 0.3)
   {
      constexpr T coef[] =
      {
         static_cast<T>(1.467462209339427155),
         -static_cast<T>(0.436576290946337775),
         -static_cast<T>(0.105155557666942554),
         -static_cast<T>(0.057371843593241730),
         -static_cast<T>(0.041391627727340220),
         -static_cast<T>(0.034527728505280841),
         -static_cast<T>(0.031495443512532783),
         -static_cast<T>(0.030527000890325277),
         -static_cast<T>(0.030916984019238900),
         -static_cast<T>(0.032371395314758122),
         -static_cast<T>(0.034789960386404158)
      };
      return boost::math::tools::evaluate_polynomial(coef, m - static_cast<T>(0.25));
   }
   case 6:
   case 7:
   //else if (m < 0.4)
   {
      constexpr T coef[] =
      {
         static_cast<T>(1.422691133490879171),
         -static_cast<T>(0.459513519621048674),
         -static_cast<T>(0.125250539822061878),
         -static_cast<T>(0.078138545094409477),
         -static_cast<T>(0.064714278472050002),
         -static_cast<T>(0.062084339131730311),
         -static_cast<T>(0.065197032815572477),
         -static_cast<T>(0.072793895362578779),
         -static_cast<T>(0.084959075171781003),
         -static_cast<T>(0.102539850131045997),
         -static_cast<T>(0.127053585157696036),
         -static_cast<T>(0.160791120691274606)
      };
      return boost::math::tools::evaluate_polynomial(coef, m - static_cast<T>(0.35));
   }
   case 8:
   case 9:
   //else if (m < 0.5)
   {
      constexpr T coef[] =
      {
         static_cast<T>(1.375401971871116291),
         -static_cast<T>(0.487202183273184837),
         -static_cast<T>(0.153311701348540228),
         -static_cast<T>(0.111849444917027833),
         -static_cast<T>(0.108840952523135768),
         -static_cast<T>(0.122954223120269076),
         -static_cast<T>(0.152217163962035047),
         -static_cast<T>(0.200495323642697339),
         -static_cast<T>(0.276174333067751758),
         -static_cast<T>(0.393513114304375851),
         -static_cast<T>(0.575754406027879147),
         -static_cast<T>(0.860523235727239756),
         -static_cast<T>(1.308833205758540162)
      };
      return boost::math::tools::evaluate_polynomial(coef, m - static_cast<T>(0.45));
   }
   case 10:
   case 11:
   //else if (m < 0.6)
   {
      constexpr T coef[] =
      {
         static_cast<T>(1.325024497958230082),
         -static_cast<T>(0.521727647557566767),
         -static_cast<T>(0.194906430482126213),
         -static_cast<T>(0.171623726822011264),
         -static_cast<T>(0.202754652926419141),
         -static_cast<T>(0.278798953118534762),
         -static_cast<T>(0.420698457281005762),
         -static_cast<T>(0.675948400853106021),
         -static_cast<T>(1.136343121839229244),
         -static_cast<T>(1.976721143954398261),
         -static_cast<T>(3.531696773095722506),
         -static_cast<T>(6.446753640156048150),
         -static_cast<T>(11.97703130208884026)
      };
      return boost::math::tools::evaluate_polynomial(coef, m - static_cast<T>(0.55));
   }
   case 12:
   case 13:
   //else if (m < 0.7)
   {
      constexpr T coef[] =
      {
         static_cast<T>(1.270707479650149744),
         -static_cast<T>(0.566839168287866583),
         -static_cast<T>(0.262160793432492598),
         -static_cast<T>(0.292244173533077419),
         -static_cast<T>(0.440397840850423189),
         -static_cast<T>(0.774947641381397458),
         -static_cast<T>(1.498870837987561088),
         -static_cast<T>(3.089708310445186667),
         -static_cast<T>(6.667595903381001064),
         -static_cast<T>(14.89436036517319078),
         -static_cast<T>(34.18120574251449024),
         -static_cast<T>(80.15895841905397306),
         -static_cast<T>(191.3489480762984920),
         -static_cast<T>(463.5938853480342030),
         -static_cast<T>(1137.380822169360061)
      };
      return boost::math::tools::evaluate_polynomial(coef, m - static_cast<T>(0.65));
   }
   case 14:
   case 15:
   //else if (m < 0.8)
   {
      constexpr T coef[] =
      {
         static_cast<T>(1.211056027568459525),
         -static_cast<T>(0.630306413287455807),
         -static_cast<T>(0.387166409520669145),
         -static_cast<T>(0.592278235311934603),
         -static_cast<T>(1.237555584513049844),
         -static_cast<T>(3.032056661745247199),
         -static_cast<T>(8.181688221573590762),
         -static_cast<T>(23.55507217389693250),
         -static_cast<T>(71.04099935893064956),
         -static_cast<T>(221.8796853192349888),
         -static_cast<T>(712.1364793277635425),
         -static_cast<T>(2336.125331440396407),
         -static_cast<T>(7801.945954775964673),
         -static_cast<T>(26448.19586059191933),
         -static_cast<T>(90799.48341621365251),
         -static_cast<T>(315126.0406449163424),
         -static_cast<T>(1104011.344311591159)
      };
      return boost::math::tools::evaluate_polynomial(coef, m - static_cast<T>(0.75));
   }
   case 16:
   //else if (m < 0.85)
   {
      constexpr T coef[] =
      {
         static_cast<T>(1.161307152196282836),
         -static_cast<T>(0.701100284555289548),
         -static_cast<T>(0.580551474465437362),
         -static_cast<T>(1.243693061077786614),
         -static_cast<T>(3.679383613496634879),
         -static_cast<T>(12.81590924337895775),
         -static_cast<T>(49.25672530759985272),
         -static_cast<T>(202.1818735434090269),
         -static_cast<T>(869.8602699308701437),
         -static_cast<T>(3877.005847313289571),
         -static_cast<T>(17761.70710170939814),
         -static_cast<T>(83182.69029154232061),
         -static_cast<T>(396650.4505013548170),
         -static_cast<T>(1920033.413682634405)
      };
      return boost::math::tools::evaluate_polynomial(coef, m - static_cast<T>(0.825));
   }
   case 17:
   //else if (m < 0.90)
   {
      constexpr T coef[] =
      {
         static_cast<T>(1.124617325119752213),
         -static_cast<T>(0.770845056360909542),
         -static_cast<T>(0.844794053644911362),
         -static_cast<T>(2.490097309450394453),
         -static_cast<T>(10.23971741154384360),
         -static_cast<T>(49.74900546551479866),
         -static_cast<T>(267.0986675195705196),
         -static_cast<T>(1532.665883825229947),
         -static_cast<T>(9222.313478526091951),
         -static_cast<T>(57502.51612140314030),
         -static_cast<T>(368596.1167416106063),
         -static_cast<T>(2415611.088701091428),
         -static_cast<T>(16120097.81581656797),
         -static_cast<T>(109209938.5203089915),
         -static_cast<T>(749380758.1942496220),
         -static_cast<T>(5198725846.725541393),
         -static_cast<T>(36409256888.12139973)
      };
      return boost::math::tools::evaluate_polynomial(coef, m - static_cast<T>(0.875));
   }
   default:
      //
      // All cases where m > 0.9
      // including all error handling:
      //
      return ellint_e_imp(k, pol, std::integral_constant<int, 2>());
   }
}
template <typename T, typename Policy>
BOOST_MATH_FORCEINLINE T ellint_e_imp(T k, const Policy& pol, std::integral_constant<int, 1> const&)
{
   using std::abs;
   using namespace boost::math::tools;

   T m = k * k;
   switch (static_cast<int>(20 * m))
   {
   case 0:
   case 1:
      //if (m < 0.1)
   {
      constexpr T coef[] =
      {
         1.5509733517804723277L,
         -0.40030102010319852390L,
         -0.078498619442941939212L,
         -0.034318853117591992417L,
         -0.019718043317365499309L,
         -0.013059507731993309191L,
         -0.0094423728741465473894L,
         -0.0072467285124021568126L,
         -0.0058074240129560897940L,
         -0.0048091877860093381762L,
         -0.0040863992332551506768L,
         -0.0035450302604139562644L,
         -0.0031283511188028336315L
      };
      return boost::math::tools::evaluate_polynomial(coef, m - 0.05L);
   }
   case 2:
   case 3:
      //else if (m < 0.2)
   {
      constexpr T coef[] =
      {
         1.5101218320928197276L,
         -0.41711633390586754922L,
         -0.090123820404774568894L,
         -0.043729944019084311555L,
         -0.027965493064761784548L,
         -0.020644781177568105268L,
         -0.016650786739707238037L,
         -0.014261960828842519634L,
         -0.012759847429264802627L,
         -0.011799303775587354169L,
         -0.011197445703074968018L,
         -0.010850368064799902735L,
         -0.010696133481060989818L
      };
      return boost::math::tools::evaluate_polynomial(coef, m - 0.15L);
   }
   case 4:
   case 5:
      //else if (m < 0.3L)
   {
      constexpr T coef[] =
      {
         1.4674622093394271555L,
         -0.43657629094633777482L,
         -0.10515555766694255399L,
         -0.057371843593241729895L,
         -0.041391627727340220236L,
         -0.034527728505280841188L,
         -0.031495443512532782647L,
         -0.030527000890325277179L,
         -0.030916984019238900349L,
         -0.032371395314758122268L,
         -0.034789960386404158240L,
         -0.038182654612387881967L,
         -0.042636187648900252525L,
         -0.048302272505241634467
      };
      return boost::math::tools::evaluate_polynomial(coef, m - 0.25L);
   }
   case 6:
   case 7:
      //else if (m < 0.4L)
   {
      constexpr T coef[] =
      {
         1.4226911334908791711L,
         -0.45951351962104867394L,
         -0.12525053982206187849L,
         -0.078138545094409477156L,
         -0.064714278472050001838L,
         -0.062084339131730310707L,
         -0.065197032815572476910L,
         -0.072793895362578779473L,
         -0.084959075171781003264L,
         -0.10253985013104599679L,
         -0.12705358515769603644L,
         -0.16079112069127460621L,
         -0.20705400012405941376L,
         -0.27053164884730888948L
      };
      return boost::math::tools::evaluate_polynomial(coef, m - 0.35L);
   }
   case 8:
   case 9:
      //else if (m < 0.5L)
   {
      constexpr T coef[] =
      {
         1.3754019718711162908L,
         -0.48720218327318483652L,
         -0.15331170134854022753L,
         -0.11184944491702783273L,
         -0.10884095252313576755L,
         -0.12295422312026907610L,
         -0.15221716396203504746L,
         -0.20049532364269733857L,
         -0.27617433306775175837L,
         -0.39351311430437585139L,
         -0.57575440602787914711L,
         -0.86052323572723975634L,
         -1.3088332057585401616L,
         -2.0200280559452241745L,
         -3.1566019548237606451L
      };
      return boost::math::tools::evaluate_polynomial(coef, m - 0.45L);
   }
   case 10:
   case 11:
      //else if (m < 0.6L)
   {
      constexpr T coef[] =
      {
         1.3250244979582300818L,
         -0.52172764755756676713L,
         -0.19490643048212621262L,
         -0.17162372682201126365L,
         -0.20275465292641914128L,
         -0.27879895311853476205L,
         -0.42069845728100576224L,
         -0.67594840085310602110L,
         -1.1363431218392292440L,
         -1.9767211439543982613L,
         -3.5316967730957225064L,
         -6.4467536401560481499L,
         -11.977031302088840261L,
         -22.581360948073964469L,
         -43.109479829481450573L,
         -83.186290908288807424L
      };
      return boost::math::tools::evaluate_polynomial(coef, m - 0.55L);
   }
   case 12:
   case 13:
      //else if (m < 0.7L)
   {
      constexpr T coef[] =
      {
         1.2707074796501497440L,
         -0.56683916828786658286L,
         -0.26216079343249259779L,
         -0.29224417353307741931L,
         -0.44039784085042318909L,
         -0.77494764138139745824L,
         -1.4988708379875610880L,
         -3.0897083104451866665L,
         -6.6675959033810010645L,
         -14.894360365173190775L,
         -34.181205742514490240L,
         -80.158958419053973056L,
         -191.34894807629849204L,
         -463.59388534803420301L,
         -1137.3808221693600606L,
         -2820.7073786352269339L,
         -7061.1382244658715621L,
         -17821.809331816437058L,
         -45307.849987201897801L
      };
      return boost::math::tools::evaluate_polynomial(coef, m - 0.65L);
   }
   case 14:
   case 15:
      //else if (m < 0.8L)
   {
      constexpr T coef[] =
      {
         1.2110560275684595248L,
         -0.63030641328745580709L,
         -0.38716640952066914514L,
         -0.59227823531193460257L,
         -1.2375555845130498445L,
         -3.0320566617452471986L,
         -8.1816882215735907624L,
         -23.555072173896932503L,
         -71.040999358930649565L,
         -221.87968531923498875L,
         -712.13647932776354253L,
         -2336.1253314403964072L,
         -7801.9459547759646726L,
         -26448.195860591919335L,
         -90799.483416213652512L,
         -315126.04064491634241L,
         -1.1040113443115911589e6L,
         -3.8998018348056769095e6L,
         -1.3876249116223745041e7L,
         -4.9694982823537861149e7L,
         -1.7900668836197342979e8L,
         -6.4817399873722371964e8L
      };
      return boost::math::tools::evaluate_polynomial(coef, m - 0.75L);
   }
   case 16:
      //else if (m < 0.85L)
   {
      constexpr T coef[] =
      {
         1.1613071521962828360L,
         -0.70110028455528954752L,
         -0.58055147446543736163L,
         -1.2436930610777866138L,
         -3.6793836134966348789L,
         -12.815909243378957753L,
         -49.256725307599852720L,
         -202.18187354340902693L,
         -869.86026993087014372L,
         -3877.0058473132895713L,
         -17761.707101709398174L,
         -83182.690291542320614L,
         -396650.45050135481698L,
         -1.9200334136826344054e6L,
         -9.4131321779500838352e6L,
         -4.6654858837335370627e7L,
         -2.3343549352617609390e8L,
         -1.1776928223045913454e9L,
         -5.9850851892915740401e9L,
         -3.0614702984618644983e10L
      };
      return boost::math::tools::evaluate_polynomial(coef, m - 0.825L);
   }
   case 17:
      //else if (m < 0.90L)
   {
      constexpr T coef[] =
      {
         1.1246173251197522132L,
         -0.77084505636090954218L,
         -0.84479405364491136236L,
         -2.4900973094503944527L,
         -10.239717411543843601L,
         -49.749005465514798660L,
         -267.09866751957051961L,
         -1532.6658838252299468L,
         -9222.3134785260919507L,
         -57502.516121403140303L,
         -368596.11674161060626L,
         -2.4156110887010914281e6L,
         -1.6120097815816567971e7L,
         -1.0920993852030899148e8L,
         -7.4938075819424962198e8L,
         -5.1987258467255413931e9L,
         -3.6409256888121399726e10L,
         -2.5711802891217393544e11L,
         -1.8290904062978796996e12L,
         -1.3096838781743248404e13L,
         -9.4325465851415135118e13L,
         -6.8291980829471896669e14L
      };
      return boost::math::tools::evaluate_polynomial(coef, m - 0.875L);
   }
   default:
      //
      // All cases where m > 0.9
      // including all error handling:
      //
      return ellint_e_imp(k, pol, std::integral_constant<int, 2>());
   }
}

template <typename T, typename Policy>
BOOST_MATH_FORCEINLINE typename tools::promote_args<T>::type ellint_2(T k, const Policy& pol, const std::true_type&)
{
   typedef typename tools::promote_args<T>::type result_type;
   typedef typename policies::evaluation<result_type, Policy>::type value_type;
   typedef std::integral_constant<int,
      std::is_floating_point<T>::value&& std::numeric_limits<T>::digits && (std::numeric_limits<T>::digits <= 54) ? 0 :
      std::is_floating_point<T>::value && std::numeric_limits<T>::digits && (std::numeric_limits<T>::digits <= 64) ? 1 : 2
   > precision_tag_type;
   return policies::checked_narrowing_cast<result_type, Policy>(detail::ellint_e_imp(static_cast<value_type>(k), pol, precision_tag_type()), "boost::math::ellint_2<%1%>(%1%)");
}

// Elliptic integral (Legendre form) of the second kind
template <class T1, class T2>
BOOST_MATH_FORCEINLINE typename tools::promote_args<T1, T2>::type ellint_2(T1 k, T2 phi, const std::false_type&)
{
   return boost::math::ellint_2(k, phi, policies::policy<>());
}

} // detail

// Complete elliptic integral (Legendre form) of the second kind
template <typename T>
BOOST_MATH_FORCEINLINE typename tools::promote_args<T>::type ellint_2(T k)
{
   return ellint_2(k, policies::policy<>());
}

// Elliptic integral (Legendre form) of the second kind
template <class T1, class T2>
BOOST_MATH_FORCEINLINE typename tools::promote_args<T1, T2>::type ellint_2(T1 k, T2 phi)
{
   typedef typename policies::is_policy<T2>::type tag_type;
   return detail::ellint_2(k, phi, tag_type());
}

template <class T1, class T2, class Policy>
<<<<<<< HEAD
BOOST_FORCEINLINE typename tools::promote_args<T1, T2>::type ellint_2(T1 k, T2 phi, const Policy& pol)  // LCOV_EXCL_LINE gcc misses this but sees the function body, strange!
=======
BOOST_MATH_FORCEINLINE typename tools::promote_args<T1, T2>::type ellint_2(T1 k, T2 phi, const Policy& pol)
>>>>>>> 085da473
{
   typedef typename tools::promote_args<T1, T2>::type result_type;
   typedef typename policies::evaluation<result_type, Policy>::type value_type;
   return policies::checked_narrowing_cast<result_type, Policy>(detail::ellint_e_imp(static_cast<value_type>(phi), static_cast<value_type>(k), pol), "boost::math::ellint_2<%1%>(%1%,%1%)");
}

}} // namespaces

#endif // BOOST_MATH_ELLINT_2_HPP
<|MERGE_RESOLUTION|>--- conflicted
+++ resolved
@@ -737,11 +737,7 @@
 }
 
 template <class T1, class T2, class Policy>
-<<<<<<< HEAD
-BOOST_FORCEINLINE typename tools::promote_args<T1, T2>::type ellint_2(T1 k, T2 phi, const Policy& pol)  // LCOV_EXCL_LINE gcc misses this but sees the function body, strange!
-=======
-BOOST_MATH_FORCEINLINE typename tools::promote_args<T1, T2>::type ellint_2(T1 k, T2 phi, const Policy& pol)
->>>>>>> 085da473
+BOOST_MATH_FORCEINLINE typename tools::promote_args<T1, T2>::type ellint_2(T1 k, T2 phi, const Policy& pol)  // LCOV_EXCL_LINE gcc misses this but sees the function body, strange!
 {
    typedef typename tools::promote_args<T1, T2>::type result_type;
    typedef typename policies::evaluation<result_type, Policy>::type value_type;
