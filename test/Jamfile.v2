# Copyright Daryle Walker, Hubert Holin, John Maddock 2006 - 2007
# copyright Paul A. Bristow 2006 - 2010
# Distributed under the Boost Software License, Version 1.0.
# (See accompanying file LICENSE_1_0.txt or copy at
# http://www.boost.org/LICENSE_1_0.txt.
# \math_toolkit\libs\math\test\jamfile.v2
# Runs all math toolkit tests, functions & distributions,
# and build math examples.

# bring in the rules for testing
import testing ;
import modules ;
import path ;
import pch ;
import ../../config/checks/config : requires ;

local ntl-path = [ modules.peek : NTL_PATH ] ;
local gmp_path = [ modules.peek : GMP_PATH ] ;
local e_float_path = [ modules.peek : E_FLOAT_PATH ] ;

#
# PCH support is broken when --remove-test-targets is specified on the command
# line.  Disable it until someone fixes this.
#
local remove-test-targets = [ MATCH (--remove-test-targets) : [ modules.peek : ARGV ] ] ;

if $(remove-test-targets)
{
   OBJ_REMOVAL_OPTIONS = <pch>off ;
}

obj no_eh : noeh_support.cpp ;


project
    : requirements
      $(OBJ_REMOVAL_OPTIONS)
      <toolset>acc:<cxxflags>+W2068,2461,2236,4070,4069
      <toolset>intel-win:<cxxflags>-nologo
      <toolset>intel-win:<linkflags>-nologo
      #<toolset>intel-linux:<pch>off
      <toolset>intel-darwin:<pch>off
      <toolset>msvc:<warnings>all
      <toolset>msvc:<asynch-exceptions>on
      <toolset>msvc:<cxxflags>/wd4996
      <toolset>msvc:<cxxflags>/wd4511 # copy constructor could not be generated
      <toolset>msvc:<cxxflags>/wd4512
      <toolset>msvc:<cxxflags>/wd4610
      <toolset>msvc:<cxxflags>/wd4510
      <toolset>msvc:<cxxflags>/wd4127
      <toolset>msvc:<cxxflags>/wd4459
      <toolset>msvc:<cxxflags>/wd4701 # needed for lexical cast - temporary.
      <toolset>msvc:<cxxflags>/wd4189 # local variable is initialized but not referenced
      <toolset>msvc-7.1:<source>../vc71_fix//vc_fix
      <toolset>msvc-7.1:<pch>off
      <toolset>clang-6.0.0:<pch>off  # added to see effect.
      <toolset>gcc,<target-os>windows:<pch>off
      <toolset>borland:<runtime-link>static
      # <toolset>msvc:<cxxflags>/wd4506 has no effect?
      # suppress xstring(237) : warning C4506: no definition for inline function
      <include>../../..
      <source>../../regex/build//boost_regex
      <exception-handling>off:<source>no_eh
      <link>shared:<define>BOOST_REGEX_DYN_LINK=1
      # For simplicities sake, make everything a static lib:
      <link>static
      <define>BOOST_ALL_NO_LIB=1
      <define>BOOST_UBLAS_UNSUPPORTED_COMPILER=0
      <include>.
      <include>../include_private
      <include>$(ntl-path)/include
      <include>$(e_float_path)
      <include>$(gmp_path) <include>$(gmp_path)/mpfr <include>$(gmp_path)/gmpfrxx <include>$(gmp_path)/mpfrc++
      <search>$(gmp_path)
      <search>$(mpfr_path)
      <search>$(mpfr_path)/build.vc10/lib/Win32/Debug
    ;

if $(ntl-path)
{
   lib ntl : [ GLOB $(ntl-path)/src : *.cpp ] ;
}
else
{
   lib ntl ;
}

explicit ntl ;

cpp-pch pch : pch.hpp : <use>../../test/build//boost_unit_test_framework ;
cpp-pch pch_light : pch_light.hpp : <use>../../test/build//boost_unit_test_framework ;
lib compile_test_main : compile_test/main.cpp ;

test-suite special_fun :
   [ run hypot_test.cpp test_instances//test_instances pch_light ../../test/build//boost_unit_test_framework ]
   [ run pow_test.cpp ../../test/build//boost_unit_test_framework ]
   [ run log1p_expm1_test.cpp test_instances//test_instances pch_light ../../test/build//boost_unit_test_framework  ]
   [ run powm1_sqrtp1m1_test.cpp test_instances//test_instances pch_light ../../test/build//boost_unit_test_framework  ]
   [ run special_functions_test.cpp ../../test/build//boost_unit_test_framework  ]
   [ run test_airy.cpp test_instances//test_instances pch_light ../../test/build//boost_unit_test_framework  ]
   [ run test_bessel_j.cpp test_instances//test_instances pch_light ../../test/build//boost_unit_test_framework  ]
   [ run test_bessel_y.cpp test_instances//test_instances pch_light ../../test/build//boost_unit_test_framework  ]
   [ run test_bessel_i.cpp test_instances//test_instances pch_light ../../test/build//boost_unit_test_framework  ]
   [ run test_bessel_k.cpp test_instances//test_instances pch_light ../../test/build//boost_unit_test_framework  ]
   [ run test_bessel_j_prime.cpp test_instances//test_instances pch_light ../../test/build//boost_unit_test_framework  ]
   [ run test_bessel_y_prime.cpp test_instances//test_instances pch_light ../../test/build//boost_unit_test_framework  ]
   [ run test_bessel_i_prime.cpp test_instances//test_instances pch_light ../../test/build//boost_unit_test_framework  ]
   [ run test_bessel_k_prime.cpp test_instances//test_instances pch_light ../../test/build//boost_unit_test_framework  ]
   [ run test_beta.cpp test_instances//test_instances pch_light ../../test/build//boost_unit_test_framework  ]
   [ run test_bessel_airy_zeros.cpp ../../test/build//boost_unit_test_framework  ]
   [ run test_bernoulli_constants.cpp ../../test/build//boost_unit_test_framework  ]
   [ run test_binomial_coeff.cpp pch ../../test/build//boost_unit_test_framework  ]
   [ run test_carlson.cpp test_instances//test_instances pch_light ../../test/build//boost_unit_test_framework
        : # command line
        : # input files
        : # requirements
        <define>TEST1
        : test_carlson_1  ]
   [ run test_carlson.cpp test_instances//test_instances pch_light ../../test/build//boost_unit_test_framework
        : # command line
        : # input files
        : # requirements
        <define>TEST2
      : test_carlson_2  ]
   [ run test_carlson.cpp test_instances//test_instances pch_light ../../test/build//boost_unit_test_framework
        : # command line
        : # input files
        : # requirements
        <define>TEST3
        : test_carlson_3  ]
   [ run test_carlson.cpp test_instances//test_instances pch_light ../../test/build//boost_unit_test_framework
        : # command line
        : # input files
        : # requirements
        <define>TEST4
        : test_carlson_4  ]
   [ run test_cbrt.cpp test_instances//test_instances pch_light ../../test/build//boost_unit_test_framework  ]
   [ run test_difference.cpp ../../test/build//boost_unit_test_framework  ]
   [ run test_digamma.cpp test_instances//test_instances pch_light ../../test/build//boost_unit_test_framework  ]
   [ run test_ellint_1.cpp test_instances//test_instances pch_light ../../test/build//boost_unit_test_framework  ]
   [ run test_ellint_2.cpp test_instances//test_instances pch_light ../../test/build//boost_unit_test_framework  ]
   [ run test_ellint_3.cpp test_instances//test_instances pch_light ../../test/build//boost_unit_test_framework  ]
   [ run test_ellint_d.cpp test_instances//test_instances pch_light ../../test/build//boost_unit_test_framework  ]
   [ run test_jacobi_zeta.cpp test_instances//test_instances pch_light ../../test/build//boost_unit_test_framework  ]
   [ run test_heuman_lambda.cpp test_instances//test_instances pch_light ../../test/build//boost_unit_test_framework  ]
   [ run test_erf.cpp test_instances//test_instances pch_light ../../test/build//boost_unit_test_framework  ]
   [ run test_expint.cpp test_instances//test_instances pch_light ../../test/build//boost_unit_test_framework  ]
   [ run test_factorials.cpp pch ../../test/build//boost_unit_test_framework  ]
   [ run test_gamma.cpp test_instances//test_instances pch_light ../../test/build//boost_unit_test_framework  ]
   [ run test_hankel.cpp ../../test/build//boost_unit_test_framework  ]
   [ run test_hermite.cpp test_instances//test_instances pch_light ../../test/build//boost_unit_test_framework  ]
   [ run test_ibeta.cpp  test_instances//test_instances pch_light ../../test/build//boost_unit_test_framework
        : # command line
        : # input files
        : # requirements
          <define>TEST_FLOAT
          <toolset>intel:<pch>off
        : test_ibeta_float  ]
   [ run test_ibeta.cpp  test_instances//test_instances pch_light ../../test/build//boost_unit_test_framework
        : # command line
        : # input files
        : # requirements
          <define>TEST_DOUBLE
          <toolset>intel:<pch>off
        : test_ibeta_double  ]
   [ run test_ibeta.cpp  test_instances//test_instances pch_light ../../test/build//boost_unit_test_framework
        : # command line
        : # input files
        : # requirements
          <define>TEST_LDOUBLE
          <toolset>intel:<pch>off
        : test_ibeta_long_double  ]
   [ run test_ibeta.cpp  test_instances//test_instances pch_light ../../test/build//boost_unit_test_framework
        : # command line
        : # input files
        : # requirements
          <define>TEST_REAL_CONCEPT
          <define>TEST_DATA=1
          <toolset>intel:<pch>off
        : test_ibeta_real_concept1  ]
   [ run test_ibeta.cpp  test_instances//test_instances pch_light ../../test/build//boost_unit_test_framework
        : # command line
        : # input files
        : # requirements
          <define>TEST_REAL_CONCEPT
          <define>TEST_DATA=2
          <toolset>intel:<pch>off
        : test_ibeta_real_concept2  ]
   [ run test_ibeta.cpp  test_instances//test_instances pch_light ../../test/build//boost_unit_test_framework
        : # command line
        : # input files
        : # requirements
          <define>TEST_REAL_CONCEPT
          <define>TEST_DATA=3
          <toolset>intel:<pch>off
        : test_ibeta_real_concept3  ]
   [ run test_ibeta.cpp  test_instances//test_instances pch_light ../../test/build//boost_unit_test_framework
        : # command line
        : # input files
        : # requirements
          <define>TEST_REAL_CONCEPT
          <define>TEST_DATA=4
          <toolset>intel:<pch>off
        : test_ibeta_real_concept4  ]

   [ run test_ibeta_derivative.cpp  test_instances//test_instances pch_light ../../test/build//boost_unit_test_framework
        : # command line
        : # input files
        : # requirements
          <define>TEST_FLOAT
          <toolset>intel:<pch>off
          <toolset>gcc:<cxxflags>-Wno-overflow
        : test_ibeta_derivative_float  ]
   [ run test_ibeta_derivative.cpp  test_instances//test_instances pch_light ../../test/build//boost_unit_test_framework
        : # command line
        : # input files
        : # requirements
          <define>TEST_DOUBLE
          <toolset>intel:<pch>off
          <toolset>gcc:<cxxflags>-Wno-overflow
        : test_ibeta_derivative_double  ]
   [ run test_ibeta_derivative.cpp  test_instances//test_instances pch_light ../../test/build//boost_unit_test_framework
        : # command line
        : # input files
        : # requirements
          <define>TEST_LDOUBLE
          <toolset>intel:<pch>off
          <toolset>gcc:<cxxflags>-Wno-overflow
        : test_ibeta_derivative_long_double  ]
   [ run test_ibeta_derivative.cpp  test_instances//test_instances pch_light ../../test/build//boost_unit_test_framework
        : # command line
        : # input files
        : # requirements
          <define>TEST_REAL_CONCEPT
          <define>TEST_DATA=1
          <toolset>intel:<pch>off
          <toolset>gcc:<cxxflags>-Wno-overflow
        : test_ibeta_derivative_real_concept1  ]
   [ run test_ibeta_derivative.cpp  test_instances//test_instances pch_light ../../test/build//boost_unit_test_framework
        : # command line
        : # input files
        : # requirements
          <define>TEST_REAL_CONCEPT
          <define>TEST_DATA=2
          <toolset>intel:<pch>off
          <toolset>gcc:<cxxflags>-Wno-overflow
        : test_ibeta_derivative_real_concept2  ]
   [ run test_ibeta_derivative.cpp  test_instances//test_instances pch_light ../../test/build//boost_unit_test_framework
        : # command line
        : # input files
        : # requirements
          <define>TEST_REAL_CONCEPT
          <define>TEST_DATA=3
          <toolset>intel:<pch>off
          <toolset>gcc:<cxxflags>-Wno-overflow
        : test_ibeta_derivative_real_concept3  ]
   [ run test_ibeta_derivative.cpp  test_instances//test_instances pch_light ../../test/build//boost_unit_test_framework
        : # command line
        : # input files
        : # requirements
          <define>TEST_REAL_CONCEPT
          <define>TEST_DATA=4
          <toolset>intel:<pch>off
          <toolset>gcc:<cxxflags>-Wno-overflow
        : test_ibeta_derivative_real_concept4  ]

   [ run test_ibeta_inv.cpp  test_instances//test_instances pch_light ../../test/build//boost_unit_test_framework
        : # command line
        : # input files
        : # requirements
          <define>TEST_FLOAT
          <toolset>intel:<pch>off
        : test_ibeta_inv_float  ]
   [ run test_ibeta_inv.cpp  test_instances//test_instances pch_light ../../test/build//boost_unit_test_framework
        : # command line
        : # input files
        : # requirements
          <define>TEST_DOUBLE
          <toolset>intel:<pch>off
        : test_ibeta_inv_double  ]
   [ run test_ibeta_inv.cpp  test_instances//test_instances pch_light ../../test/build//boost_unit_test_framework
        : # command line
        : # input files
        : # requirements
          <define>TEST_LDOUBLE
          <toolset>intel:<pch>off
        : test_ibeta_inv_long_double  ]
   [ run test_ibeta_inv.cpp  test_instances//test_instances pch_light ../../test/build//boost_unit_test_framework
        : # command line
        : # input files
        : # requirements
          <define>TEST_REAL_CONCEPT
          <define>TEST_DATA=1
          <toolset>intel:<pch>off
        : test_ibeta_inv_real_concept1  ]
   [ run test_ibeta_inv.cpp  test_instances//test_instances pch_light ../../test/build//boost_unit_test_framework
        : # command line
        : # input files
        : # requirements
          <define>TEST_REAL_CONCEPT
          <define>TEST_DATA=2
          <toolset>intel:<pch>off
        : test_ibeta_inv_real_concept2  ]
   [ run test_ibeta_inv.cpp  test_instances//test_instances pch_light ../../test/build//boost_unit_test_framework
        : # command line
        : # input files
        : # requirements
          <define>TEST_REAL_CONCEPT
          <define>TEST_DATA=3
          <toolset>intel:<pch>off
        : test_ibeta_inv_real_concept3  ]
   [ run test_ibeta_inv.cpp  test_instances//test_instances pch_light ../../test/build//boost_unit_test_framework
        : # command line
        : # input files
        : # requirements
          <define>TEST_REAL_CONCEPT
          <define>TEST_DATA=4
          <toolset>intel:<pch>off
        : test_ibeta_inv_real_concept4  ]
   [ run test_ibeta_inv_ab.cpp  test_instances//test_instances pch_light ../../test/build//boost_unit_test_framework
        : # command line
        : # input files
        : # requirements
          <define>TEST_FLOAT
          <toolset>intel:<pch>off
        : test_ibeta_inv_ab_float  ]
   [ run test_ibeta_inv_ab.cpp  test_instances//test_instances pch_light ../../test/build//boost_unit_test_framework
        : # command line
        : # input files
        : # requirements
          <define>TEST_DOUBLE
          <toolset>intel:<pch>off
        : test_ibeta_inv_ab_double  ]
   [ run test_ibeta_inv_ab.cpp  test_instances//test_instances pch_light ../../test/build//boost_unit_test_framework
        : # command line
        : # input files
        : # requirements
          <define>TEST_LDOUBLE
          <toolset>intel:<pch>off
        : test_ibeta_inv_ab_long_double  ]
   [ run test_ibeta_inv_ab.cpp  test_instances//test_instances pch_light ../../test/build//boost_unit_test_framework
        : # command line
        : # input files
        : # requirements
          <define>TEST_REAL_CONCEPT
          <define>TEST_DATA=1
          <toolset>intel:<pch>off
        : test_ibeta_inv_ab_real_concept1  ]
   [ run test_ibeta_inv_ab.cpp  test_instances//test_instances pch_light ../../test/build//boost_unit_test_framework
        : # command line
        : # input files
        : # requirements
          <define>TEST_REAL_CONCEPT
          <define>TEST_DATA=2
          <toolset>intel:<pch>off
        : test_ibeta_inv_ab_real_concept2  ]
   [ run test_ibeta_inv_ab.cpp test_instances//test_instances pch_light ../../test/build//boost_unit_test_framework
        : # command line
        : # input files
        : # requirements
          <define>TEST_REAL_CONCEPT
          <define>TEST_DATA=3
          <toolset>intel:<pch>off
        : test_ibeta_inv_ab_real_concept3  ]
   [ run test_igamma.cpp test_instances//test_instances pch_light ../../test/build//boost_unit_test_framework  ]
   [ run test_igamma_inv.cpp test_instances//test_instances pch_light  ../../test/build//boost_unit_test_framework
        : # command line
        : # input files
        : # requirements
          <define>TEST_FLOAT
          <toolset>intel:<pch>off
        : test_igamma_inv_float  ]
   [ run test_igamma_inv.cpp  test_instances//test_instances pch_light ../../test/build//boost_unit_test_framework
        : # command line
        : # input files
        : # requirements
          <define>TEST_DOUBLE
          <toolset>intel:<pch>off
        : test_igamma_inv_double  ]
   [ run test_igamma_inv.cpp  test_instances//test_instances pch_light ../../test/build//boost_unit_test_framework
        : # command line
        : # input files
        : # requirements
          <define>TEST_LDOUBLE
          <toolset>intel:<pch>off
        : test_igamma_inv_long_double  ]
   [ run test_igamma_inv.cpp  test_instances//test_instances pch_light ../../test/build//boost_unit_test_framework
        : # command line
        : # input files
        : # requirements
          <define>TEST_REAL_CONCEPT
          <toolset>intel:<pch>off
        : test_igamma_inv_real_concept  ]
   [ run test_igamma_inva.cpp  test_instances//test_instances pch_light ../../test/build//boost_unit_test_framework
        : # command line
        : # input files
        : # requirements
          <define>TEST_FLOAT
          <toolset>intel:<pch>off
        : test_igamma_inva_float  ]
   [ run test_igamma_inva.cpp  test_instances//test_instances pch_light ../../test/build//boost_unit_test_framework
        : # command line
        : # input files
        : # requirements
          <define>TEST_DOUBLE
          <toolset>intel:<pch>off
        : test_igamma_inva_double  ]
   [ run test_igamma_inva.cpp  test_instances//test_instances pch_light ../../test/build//boost_unit_test_framework
        : # command line
        : # input files
        : # requirements
          <define>TEST_LDOUBLE
          <toolset>intel:<pch>off
      : test_igamma_inva_long_double  ]
   [ run test_igamma_inva.cpp  test_instances//test_instances pch_light ../../test/build//boost_unit_test_framework
        : # command line
        : # input files
        : # requirements
          <define>TEST_REAL_CONCEPT
          <toolset>intel:<pch>off
        : test_igamma_inva_real_concept  ]
   [ run test_instantiate1.cpp test_instantiate2.cpp  ]
   [ run test_jacobi.cpp pch_light ../../test/build//boost_unit_test_framework  ]
   [ run test_laguerre.cpp test_instances//test_instances pch_light ../../test/build//boost_unit_test_framework  ]

   [ run test_lambert_w.cpp ../../test/build//boost_unit_test_framework  ]
   [ run test_lambert_w.cpp ../../test/build//boost_unit_test_framework : : : <define>BOOST_MATH_TEST_MULTIPRECISION=1  [ check-target-builds ../config//has_float128 "GCC libquadmath and __float128 support" : <define>BOOST_MATH_TEST_FLOAT128 <linkflags>"-Bstatic -lquadmath -Bdynamic" ]  : test_lambert_w_multiprecision_1 ]
   [ run test_lambert_w.cpp ../../test/build//boost_unit_test_framework : : : <define>BOOST_MATH_TEST_MULTIPRECISION=2  [ check-target-builds ../config//has_float128 "GCC libquadmath and __float128 support" : <define>BOOST_MATH_TEST_FLOAT128 <linkflags>"-Bstatic -lquadmath -Bdynamic" ]  : test_lambert_w_multiprecision_2 ]
   [ run test_lambert_w.cpp ../../test/build//boost_unit_test_framework : : : <define>BOOST_MATH_TEST_MULTIPRECISION=3  [ check-target-builds ../config//has_float128 "GCC libquadmath and __float128 support" : <define>BOOST_MATH_TEST_FLOAT128 <linkflags>"-Bstatic -lquadmath -Bdynamic" ]  : test_lambert_w_multiprecision_3 ]
   [ run test_lambert_w.cpp ../../test/build//boost_unit_test_framework : : : <define>BOOST_MATH_TEST_MULTIPRECISION=4 <define>BOOST_MATH_TEST_FLOAT128 [ check-target-builds ../config//has_float128 "GCC libquadmath and __float128 support" : <define>BOOST_MATH_TEST_FLOAT128 <linkflags>"-Bstatic -lquadmath -Bdynamic" ]  : test_lambert_w_multiprecision_4 ]
   [ run test_lambert_w_integrals_float128.cpp ../../test/build//boost_unit_test_framework : : : release [ check-target-builds ../config//has_float128 "GCC libquadmath and __float128 support" : <linkflags>"-Bstatic -lquadmath -Bdynamic" : <build>no ] [ requires cxx11_auto_declarations cxx11_lambdas cxx11_smart_ptr cxx11_unified_initialization_syntax sfinae_expr ] ]
   [ run test_lambert_w_integrals_quad.cpp ../../test/build//boost_unit_test_framework : : : release [ requires cxx11_auto_declarations cxx11_lambdas cxx11_smart_ptr cxx11_unified_initialization_syntax sfinae_expr ] [ check-target-builds ../config//has_float128 "GCC libquadmath and __float128 support" : <define>BOOST_MATH_TEST_FLOAT128 <linkflags>"-Bstatic -lquadmath -Bdynamic" ] ]
   [ run test_lambert_w_integrals_long_double.cpp ../../test/build//boost_unit_test_framework : : : [ requires cxx11_auto_declarations cxx11_lambdas cxx11_smart_ptr cxx11_unified_initialization_syntax sfinae_expr ] ]
   [ run test_lambert_w_integrals_double.cpp ../../test/build//boost_unit_test_framework : : : [ requires cxx11_auto_declarations cxx11_lambdas cxx11_smart_ptr cxx11_unified_initialization_syntax sfinae_expr ] ]
   [ run test_lambert_w_integrals_float.cpp ../../test/build//boost_unit_test_framework : : : [ requires cxx11_auto_declarations cxx11_lambdas cxx11_smart_ptr cxx11_unified_initialization_syntax sfinae_expr ] ]
   [ run test_lambert_w_derivative.cpp ../../test/build//boost_unit_test_framework : : : <define>BOOST_MATH_TEST_MULTIPRECISION  [ check-target-builds ../config//has_float128 "GCC libquadmath and __float128 support" : <define>BOOST_MATH_TEST_FLOAT128 <linkflags>"-Bstatic -lquadmath -Bdynamic" ]  ]

   [ run test_legendre.cpp test_instances//test_instances pch_light ../../test/build//boost_unit_test_framework : : : [ check-target-builds ../config//has_float128 "GCC libquadmath and __float128 support" : <linkflags>"-Bstatic -lquadmath -Bdynamic" ]  ]
   [ run chebyshev_test.cpp  : : : [ check-target-builds ../config//has_float128 "GCC libquadmath and __float128 support" : <linkflags>"-Bstatic -lquadmath -Bdynamic" ]  ]
   [ run chebyshev_transform_test.cpp ../config//fftw3f : : : <define>TEST1 [ requires cxx11_auto_declarations cxx11_range_based_for ] [ check-target-builds ../config//has_fftw3 "libfftw3" : : <build>no ] : chebyshev_transform_test_1 ]
   [ run chebyshev_transform_test.cpp ../config//fftw3 : : : <define>TEST2 [ requires cxx11_auto_declarations cxx11_range_based_for ] [ check-target-builds ../config//has_fftw3 "libfftw3" : : <build>no ] : chebyshev_transform_test_2 ]
   [ run chebyshev_transform_test.cpp ../config//fftw3l : : : <define>TEST3 [ requires cxx11_auto_declarations cxx11_range_based_for ] [ check-target-builds ../config//has_fftw3 "libfftw3" : : <build>no ] : chebyshev_transform_test_3 ]
   [ run chebyshev_transform_test.cpp ../config//fftw3q ../config//quadmath : : : <define>TEST4 [ requires cxx11_auto_declarations cxx11_range_based_for ] [ check-target-builds ../config//has_fftw3 "libfftw3" : : <build>no ] [ check-target-builds ../config//has_float128 "__float128" : : <build>no ] : chebyshev_transform_test_4 ]

   [ run test_ldouble_simple.cpp ../../test/build//boost_unit_test_framework  ]
   # Needs to run in release mode, as it's rather slow:
   [ run test_next.cpp pch ../../test/build//boost_unit_test_framework : : : release  ]
   [ run test_next_decimal.cpp pch ../../test/build//boost_unit_test_framework : : : release  ]
   [ run test_owens_t.cpp ../../test/build//boost_unit_test_framework  ]
   [ run test_polygamma.cpp test_instances//test_instances pch_light ../../test/build//boost_unit_test_framework  ]
   [ run test_trigamma.cpp test_instances//test_instances ../../test/build//boost_unit_test_framework  ]
   [ run test_round.cpp pch ../../test/build//boost_unit_test_framework  ]
   [ run test_spherical_harmonic.cpp test_instances//test_instances pch_light ../../test/build//boost_unit_test_framework  ]
   [ run test_sign.cpp ../../test/build//boost_unit_test_framework  ]
   [ run test_tgamma_ratio.cpp test_instances//test_instances pch_light ../../test/build//boost_unit_test_framework  ]
   [ run test_trig.cpp test_instances//test_instances pch_light ../../test/build//boost_unit_test_framework  ]
   [ run test_zeta.cpp ../../test/build//boost_unit_test_framework test_instances//test_instances pch_light  ]
   [ run test_sinc.cpp ../../test/build//boost_unit_test_framework pch_light ]
   [ run test_tr1.cpp
   ../build//boost_math_tr1
   ../build//boost_math_tr1f
   ../build//boost_math_c99
   ../build//boost_math_c99f
   ../../test/build//boost_unit_test_framework
     ]

   [ run test_tr1.cpp
      ../build//boost_math_tr1l
      ../build//boost_math_c99l
      ../../test/build//boost_unit_test_framework
      : : :
      <define>TEST_LD=1
      [ check-target-builds ../config//has_long_double_support "long double support" : : <build>no ]
      :
      test_tr1_long_double
     ]

   [ run test_tr1.c
      ../build//boost_math_tr1
      ../build//boost_math_tr1f
      ../build//boost_math_c99
      ../build//boost_math_c99f
      ../../test/build//boost_unit_test_framework
      : : : #requirements
      :
      test_tr1_c
    ]

   [ run test_tr1.c
      ../build//boost_math_tr1l
      ../build//boost_math_c99l
      ../../test/build//boost_unit_test_framework
      : : :
      <define>TEST_LD=1
      [ check-target-builds ../config//has_long_double_support "long double support" : : <build>no ]
      :
      test_tr1_c_long_double
    ]
   [ run test_constants.cpp ../../test/build//boost_unit_test_framework  ]
   [ run test_classify.cpp pch ../../test/build//boost_unit_test_framework  ]
   [ run test_error_handling.cpp ../../test/build//boost_unit_test_framework  ]
   [ run legendre_stieltjes_test.cpp ../../test/build//boost_unit_test_framework : : : [ requires cxx11_auto_declarations cxx11_range_based_for ] [ check-target-builds ../config//has_float128 "GCC libquadmath and __float128 support" : <linkflags>-lquadmath ]  ]
   [ run test_minima.cpp pch ../../test/build//boost_unit_test_framework  ]
   [ run test_rationals.cpp ../../test/build//boost_unit_test_framework
      test_rational_instances/test_rational_double1.cpp
      test_rational_instances/test_rational_double2.cpp
      test_rational_instances/test_rational_double3.cpp
      test_rational_instances/test_rational_double4.cpp
      test_rational_instances/test_rational_double5.cpp
      test_rational_instances/test_rational_float1.cpp
      test_rational_instances/test_rational_float2.cpp
      test_rational_instances/test_rational_float3.cpp
      test_rational_instances/test_rational_float4.cpp
      test_rational_instances/test_rational_ldouble1.cpp
      test_rational_instances/test_rational_ldouble2.cpp
      test_rational_instances/test_rational_ldouble3.cpp
      test_rational_instances/test_rational_ldouble4.cpp
      test_rational_instances/test_rational_ldouble5.cpp
      test_rational_instances/test_rational_real_concept1.cpp
      test_rational_instances/test_rational_real_concept2.cpp
      test_rational_instances/test_rational_real_concept3.cpp
      test_rational_instances/test_rational_real_concept4.cpp
      test_rational_instances/test_rational_real_concept5.cpp
   ]
   [ run test_policy.cpp ../../test/build//boost_unit_test_framework  ]
   [ run test_policy_2.cpp ../../test/build//boost_unit_test_framework  ]
   [ run test_policy_3.cpp ../../test/build//boost_unit_test_framework  ]
   [ run test_policy_4.cpp ../../test/build//boost_unit_test_framework  ]
   [ run test_policy_5.cpp ../../test/build//boost_unit_test_framework  ]
   [ run test_policy_6.cpp ../../test/build//boost_unit_test_framework  ]
   [ run test_policy_7.cpp ../../test/build//boost_unit_test_framework  ]
   [ run test_policy_8.cpp ../../test/build//boost_unit_test_framework  ]
   [ compile test_policy_9.cpp  ]
   [ run test_policy_sf.cpp ../../test/build//boost_unit_test_framework  ]
   [ run test_long_double_support.cpp ../../test/build//boost_unit_test_framework
      : : : [ check-target-builds ../config//has_long_double_support "long double support" : : <build>no ] ]
;

test-suite distribution_tests :
   [ run test_arcsine.cpp pch ../../test/build//boost_unit_test_framework  ]
   [ run test_bernoulli.cpp ../../test/build//boost_unit_test_framework  ]
   [ run test_beta_dist.cpp ../../test/build//boost_unit_test_framework  ]
   [ run test_binomial.cpp  ../../test/build//boost_unit_test_framework
        : # command line
        : # input files
        : # requirements
          <define>TEST_FLOAT
          <toolset>intel:<pch>off
        : test_binomial_float  ]
   [ run test_binomial.cpp  ../../test/build//boost_unit_test_framework
        : # command line
        : # input files
        : # requirements
          <define>TEST_DOUBLE
          <toolset>intel:<pch>off
        : test_binomial_double  ]
   [ run test_binomial.cpp  ../../test/build//boost_unit_test_framework
        : # command line
        : # input files
        : # requirements
          <define>TEST_LDOUBLE
          <toolset>intel:<pch>off
        : test_binomial_long_double  ]
   [ run test_binomial.cpp  ../../test/build//boost_unit_test_framework
        : # command line
        : # input files
        : # requirements
          <define>TEST_REAL_CONCEPT
          <define>TEST_ROUNDING=0
          <toolset>intel:<pch>off
        : test_binomial_real_concept0  ]
   [ run test_binomial.cpp  ../../test/build//boost_unit_test_framework
        : # command line
        : # input files
        : # requirements
          <define>TEST_REAL_CONCEPT
          <define>TEST_ROUNDING=1
          <toolset>intel:<pch>off
        : test_binomial_real_concept1  ]
   [ run test_binomial.cpp  ../../test/build//boost_unit_test_framework
        : # command line
        : # input files
        : # requirements
          <define>TEST_REAL_CONCEPT
          <define>TEST_ROUNDING=2
          <toolset>intel:<pch>off
        : test_binomial_real_concept2  ]
   [ run test_binomial.cpp  ../../test/build//boost_unit_test_framework
        : # command line
        : # input files
        : # requirements
          <define>TEST_REAL_CONCEPT
          <define>TEST_ROUNDING=3
          <toolset>intel:<pch>off
        : test_binomial_real_concept3  ]
   [ run test_binomial.cpp  ../../test/build//boost_unit_test_framework
        : # command line
        : # input files
        : # requirements
          <define>TEST_REAL_CONCEPT
          <define>TEST_ROUNDING=4
          <toolset>intel:<pch>off
        : test_binomial_real_concept4  ]
   [ run test_binomial.cpp  ../../test/build//boost_unit_test_framework
        : # command line
        : # input files
        : # requirements
          <define>TEST_REAL_CONCEPT
          <define>TEST_ROUNDING=5
          <toolset>intel:<pch>off
        : test_binomial_real_concept5  ]
   [ run test_binomial.cpp  ../../test/build//boost_unit_test_framework
        : # command line
        : # input files
        : # requirements
          <define>TEST_REAL_CONCEPT
          <define>TEST_ROUNDING=6
          <toolset>intel:<pch>off
        : test_binomial_real_concept6  ]
   [ run test_cauchy.cpp ../../test/build//boost_unit_test_framework  ]
   [ run test_chi_squared.cpp ../../test/build//boost_unit_test_framework  ]
   [ run test_dist_overloads.cpp ../../test/build//boost_unit_test_framework  ]
   [ run test_exponential_dist.cpp ../../test/build//boost_unit_test_framework  ]
   [ run test_extreme_value.cpp ../../test/build//boost_unit_test_framework  ]
   [ run test_find_location.cpp pch ../../test/build//boost_unit_test_framework  ]
   [ run test_find_scale.cpp pch ../../test/build//boost_unit_test_framework  ]
   [ run test_fisher_f.cpp ../../test/build//boost_unit_test_framework  ]
   [ run test_gamma_dist.cpp pch ../../test/build//boost_unit_test_framework  ]
   [ run test_geometric.cpp ../../test/build//boost_unit_test_framework  ]
   [ run test_hyperexponential_dist.cpp ../../test/build//boost_unit_test_framework  ]
   [ run test_hypergeometric_dist.cpp ../../test/build//boost_unit_test_framework
        : # command line
        : # input files
        : # requirements
          <define>TEST_QUANT=0
          <toolset>intel:<pch>off
        : test_hypergeometric_dist0  ]
   [ run test_hypergeometric_dist.cpp ../../test/build//boost_unit_test_framework
        : # command line
        : # input files
        : # requirements
          <define>TEST_QUANT=1
          <toolset>intel:<pch>off
        : test_hypergeometric_dist1  ]
   [ run test_hypergeometric_dist.cpp ../../test/build//boost_unit_test_framework
        : # command line
        : # input files
        : # requirements
          <define>TEST_QUANT=2
          <toolset>intel:<pch>off
        : test_hypergeometric_dist2  ]
   [ run test_hypergeometric_dist.cpp ../../test/build//boost_unit_test_framework
        : # command line
        : # input files
        : # requirements
          <define>TEST_QUANT=3
          <toolset>intel:<pch>off
        : test_hypergeometric_dist3  ]
   [ run test_hypergeometric_dist.cpp ../../test/build//boost_unit_test_framework
        : # command line
        : # input files
        : # requirements
          <define>TEST_QUANT=4
          <toolset>intel:<pch>off
        : test_hypergeometric_dist4  ]
   [ run test_hypergeometric_dist.cpp ../../test/build//boost_unit_test_framework
        : # command line
        : # input files
        : # requirements
          <define>TEST_QUANT=5
          <toolset>intel:<pch>off
        : test_hypergeometric_dist5  ]
   [ run test_inverse_chi_squared_distribution.cpp ../../test/build//boost_unit_test_framework  ]
   [ run test_inverse_gamma_distribution.cpp ../../test/build//boost_unit_test_framework  ]
   [ run test_inverse_gaussian.cpp ../../test/build//boost_unit_test_framework  ]
   [ run test_laplace.cpp ../../test/build//boost_unit_test_framework  ]
   [ run test_inv_hyp.cpp pch ../../test/build//boost_unit_test_framework  ]
   [ run test_logistic_dist.cpp ../../test/build//boost_unit_test_framework  ]
   [ run test_lognormal.cpp ../../test/build//boost_unit_test_framework  ]
   [ run test_negative_binomial.cpp ../../test/build//boost_unit_test_framework
        : # command line
        : # input files
        : # requirements
          <define>TEST_FLOAT
          <toolset>intel:<pch>off
        : test_negative_binomial_float  ]
   [ run test_negative_binomial.cpp ../../test/build//boost_unit_test_framework
        : # command line
        : # input files
        : # requirements
          <define>TEST_DOUBLE
          <toolset>intel:<pch>off
        : test_negative_binomial_double  ]
   [ run test_negative_binomial.cpp ../../test/build//boost_unit_test_framework
        : # command line
        : # input files
        : # requirements
          <define>TEST_LDOUBLE
          <toolset>intel:<pch>off
        : test_negative_binomial_long_double  ]
   [ run test_negative_binomial.cpp ../../test/build//boost_unit_test_framework
        : # command line
        : # input files
        : # requirements
          <define>TEST_REAL_CONCEPT
          <toolset>intel:<pch>off
        : test_negative_binomial_real_concept  ]
   [ run test_nc_chi_squared.cpp  pch ../../test/build//boost_unit_test_framework
        : # command line
        : # input files
        : # requirements
          <define>TEST_FLOAT
          <toolset>intel:<pch>off
        : test_nc_chi_squared_float  ]
   [ run test_nc_chi_squared.cpp  pch ../../test/build//boost_unit_test_framework
        : # command line
        : # input files
        : # requirements
          <define>TEST_DOUBLE
          <toolset>intel:<pch>off
        : test_nc_chi_squared_double  ]
   [ run test_nc_chi_squared.cpp  pch ../../test/build//boost_unit_test_framework
        : # command line
        : # input files
        : # requirements
          <define>TEST_LDOUBLE
          <toolset>intel:<pch>off
        : test_nc_chi_squared_long_double  ]
   [ run test_nc_chi_squared.cpp  pch ../../test/build//boost_unit_test_framework
        : # command line
        : # input files
        : # requirements
          <define>TEST_REAL_CONCEPT
          <toolset>intel:<pch>off
        : test_nc_chi_squared_real_concept  ]
   [ run test_nc_beta.cpp  ../../test/build//boost_unit_test_framework
        : # command line
        : # input files
        : # requirements
          <define>TEST_FLOAT
          <toolset>intel:<pch>off
        : test_nc_beta_float  ]
   [ run test_nc_beta.cpp  ../../test/build//boost_unit_test_framework
        : # command line
        : # input files
        : # requirements
          <define>TEST_DOUBLE
          <toolset>intel:<pch>off
        : test_nc_beta_double  ]
   [ run test_nc_beta.cpp  ../../test/build//boost_unit_test_framework
        : # command line
        : # input files
        : # requirements
          <define>TEST_LDOUBLE
          <toolset>intel:<pch>off
        : test_nc_beta_long_double  ]
   [ run test_nc_beta.cpp  ../../test/build//boost_unit_test_framework
        : # command line
        : # input files
        : # requirements
          <define>TEST_REAL_CONCEPT
          <define>TEST_DATA=1
          <toolset>intel:<pch>off
        : test_nc_beta_real_concept1  ]
   [ run test_nc_beta.cpp  ../../test/build//boost_unit_test_framework
        : # command line
        : # input files
        : # requirements
          <define>TEST_REAL_CONCEPT
          <define>TEST_DATA=2
          <toolset>intel:<pch>off
        : test_nc_beta_real_concept2  ]
   [ run test_nc_f.cpp pch ../../test/build//boost_unit_test_framework  ]
   [ run test_nc_t.cpp  pch ../../test/build//boost_unit_test_framework
        : # command line
        : # input files
        : # requirements
          <define>TEST_FLOAT
          <toolset>intel:<pch>off
        : test_nc_t_float  ]
   [ run test_nc_t.cpp  pch ../../test/build//boost_unit_test_framework
        : # command line
        : # input files
        : # requirements
          <define>TEST_DOUBLE
          <toolset>intel:<pch>off
        : test_nc_t_double  ]
   [ run test_nc_t.cpp  pch ../../test/build//boost_unit_test_framework
        : # command line
        : # input files
        : # requirements
          <define>TEST_LDOUBLE
          <toolset>intel:<pch>off
        : test_nc_t_long_double  ]
   [ run test_nc_t.cpp  pch ../../test/build//boost_unit_test_framework
        : # command line
        : # input files
        : # requirements
          <define>TEST_REAL_CONCEPT
          <toolset>intel:<pch>off
        : test_nc_t_real_concept  ]
   [ run test_normal.cpp pch ../../test/build//boost_unit_test_framework  ]
   [ run test_pareto.cpp ../../test/build//boost_unit_test_framework  ]
   [ run test_poisson.cpp ../../test/build//boost_unit_test_framework
        : # command line
        : # input files
        : # requirements
          <define>TEST_FLOAT
          <toolset>intel:<pch>off
        : test_poisson_float  ]
   [ run test_poisson.cpp  ../../test/build//boost_unit_test_framework
        : # command line
        : # input files
        : # requirements
          <define>TEST_DOUBLE
          <toolset>intel:<pch>off
        : test_poisson_double  ]
   [ run test_poisson.cpp  ../../test/build//boost_unit_test_framework
        : # command line
        : # input files
        : # requirements
          <define>TEST_LDOUBLE
          <toolset>intel:<pch>off
        : test_poisson_long_double  ]
   [ run test_poisson.cpp  ../../test/build//boost_unit_test_framework
        : # command line
        : # input files
        : # requirements
          <define>TEST_REAL_CONCEPT
          <toolset>intel:<pch>off
        : test_poisson_real_concept  ]
   [ run test_rayleigh.cpp ../../test/build//boost_unit_test_framework  ]
   [ run test_students_t.cpp ../../test/build//boost_unit_test_framework  ]
   [ run test_skew_normal.cpp ../../test/build//boost_unit_test_framework  ]
   [ run test_trapezoidal.cpp ../../test/build//boost_unit_test_framework : : :
         release [ requires cxx11_lambdas cxx11_auto_declarations cxx11_decltype cxx11_unified_initialization_syntax cxx11_variadic_templates ]
         [ check-target-builds ../config//has_float128 "GCC libquadmath and __float128 support" : <linkflags>"-Bstatic -lquadmath -Bdynamic" ] ]
   [ run test_triangular.cpp pch ../../test/build//boost_unit_test_framework  ]
   [ run test_uniform.cpp pch ../../test/build//boost_unit_test_framework  ]
   [ run test_weibull.cpp ../../test/build//boost_unit_test_framework  ]

   [ run  compile_test/dist_bernoulli_incl_test.cpp compile_test_main  ]
   [ run  compile_test/dist_beta_incl_test.cpp compile_test_main  ]
   [ run  compile_test/dist_binomial_incl_test.cpp compile_test_main  ]
   [ run  compile_test/dist_cauchy_incl_test.cpp compile_test_main  ]
   [ run  compile_test/dist_chi_squared_incl_test.cpp compile_test_main  ]
   [ run  compile_test/dist_complement_incl_test.cpp compile_test_main  ]
   [ run  compile_test/dist_exponential_incl_test.cpp compile_test_main  ]
   [ run  compile_test/dist_extreme_val_incl_test.cpp compile_test_main  ]
   [ run  compile_test/dist_find_location_incl_test.cpp compile_test_main  ]
   [ run  compile_test/dist_find_scale_incl_test.cpp compile_test_main  ]
   [ run  compile_test/dist_fisher_f_incl_test.cpp compile_test_main  ]
   [ run  compile_test/dist_gamma_incl_test.cpp compile_test_main  ]
   [ run  compile_test/dist_inv_gamma_incl_test.cpp compile_test_main  ]
   [ run  compile_test/dist_inv_chi_sq_incl_test.cpp compile_test_main  ]
   [ run  compile_test/dist_hyperexponential_incl_test.cpp compile_test_main  ]
   [ run  compile_test/dist_hypergeo_incl_test.cpp compile_test_main  ]
   [ run  compile_test/dist_laplace_incl_test.cpp compile_test_main  ]
   [ run  compile_test/dist_logistic_incl_test.cpp compile_test_main  ]
   [ run  compile_test/dist_lognormal_incl_test.cpp compile_test_main  ]
   [ run  compile_test/dist_neg_binom_incl_test.cpp compile_test_main  ]
   [ run  compile_test/dist_nc_chi_squ_incl_test.cpp compile_test_main  ]
   [ run  compile_test/dist_nc_beta_incl_test.cpp compile_test_main  ]
   [ run  compile_test/dist_nc_f_incl_test.cpp compile_test_main  ]
   [ run  compile_test/dist_nc_t_incl_test.cpp compile_test_main  ]
   [ run  compile_test/dist_normal_incl_test.cpp compile_test_main  ]
   [ run  compile_test/dist_poisson_incl_test.cpp compile_test_main  ]
   [ run  compile_test/dist_students_t_incl_test.cpp compile_test_main  ]
   [ run  compile_test/dist_triangular_incl_test.cpp compile_test_main  ]
   [ run  compile_test/dist_uniform_incl_test.cpp compile_test_main  ]
   [ run  compile_test/dist_weibull_incl_test.cpp compile_test_main  ]
   [ run  compile_test/distribution_concept_check.cpp  ]

   [ run test_legacy_nonfinite.cpp ../../test/build//boost_unit_test_framework ]
   [ run test_basic_nonfinite.cpp ../../test/build//boost_unit_test_framework  ]
   [ run test_lexical_cast.cpp ../../test/build//boost_unit_test_framework  ]
   [ run test_nonfinite_trap.cpp ../../test/build//boost_unit_test_framework : : : <exception-handling>off:<build>no  ]
   [ run test_signed_zero.cpp ../../test/build//boost_unit_test_framework  ]
   [ run complex_test.cpp ../../test/build//boost_unit_test_framework  ]
   #
   # Moved from misc for load balancing reasons:
   #
   [ run test_polynomial.cpp ../../test/build//boost_unit_test_framework : : : <define>TEST1 : test_polynomial_1  ]
   [ run test_polynomial.cpp ../../test/build//boost_unit_test_framework : : : <define>TEST2 : test_polynomial_2  ]
   [ run test_polynomial.cpp ../../test/build//boost_unit_test_framework : : : <define>TEST3 : test_polynomial_3  ]
   [ run polynomial_concept_check.cpp ]

   [ compile multiprc_concept_check_1.cpp : <debug-symbols>off <toolset>msvc:<cxxflags>/bigobj release <exception-handling>off:<build>no  ]
   [ compile multiprc_concept_check_2.cpp : <debug-symbols>off <toolset>msvc:<cxxflags>/bigobj release <exception-handling>off:<build>no  ]
   [ compile multiprc_concept_check_3.cpp : <debug-symbols>off <toolset>msvc:<cxxflags>/bigobj release <exception-handling>off:<build>no  ]
   [ compile multiprc_concept_check_4.cpp : <debug-symbols>off <toolset>msvc:<cxxflags>/bigobj release <exception-handling>off:<build>no  ]
   [ compile ntl_concept_check.cpp : [ check-target-builds ../config//has_ntl_rr : : <build>no ] <debug-symbols>off  ]
   [ compile mpfr_concept_check.cpp : [ check-target-builds ../config//has_mpfr_class : : <build>no ] <debug-symbols>off  ]
   [ compile mpreal_concept_check.cpp : [ check-target-builds ../config//has_mpreal : : <build>no ] <debug-symbols>off  ]
   [ compile e_float_concept_check.cpp : [ check-target-builds ../config//has_e_float : : <build>no ] <debug-symbols>off  ]

;

test-suite misc :
   [ run test_print_info_on_type.cpp  ]
   [ run test_barycentric_rational.cpp ../../test/build//boost_unit_test_framework : : :  [ requires cxx11_smart_ptr ] [ check-target-builds ../config//has_float128 "GCC libquadmath and __float128 support" : <linkflags>-lquadmath ]  ]
   [ run test_constant_generate.cpp : : : release <define>USE_CPP_FLOAT=1 <exception-handling>off:<build>no  ]
   [ run test_cubic_b_spline.cpp ../../test/build//boost_unit_test_framework : : :  [ requires cxx11_smart_ptr cxx11_defaulted_functions ] <debug-symbols>off <toolset>msvc:<cxxflags>/bigobj release ]
<<<<<<< HEAD
   [ run catmull_rom_test.cpp ../../test/build//boost_unit_test_framework : : :  [ requires cxx17_if_constexpr ] ] # does not in fact require C++17 constexpr; requires C++17 std::size.
   [ run univariate_statistics_test.cpp ../../test/build//boost_unit_test_framework : : :  [ requires cxx17_if_constexpr ] ]
   [ run norms_test.cpp ../../test/build//boost_unit_test_framework : : :  [ requires cxx17_if_constexpr ] ]
   [ run signal_statistics_test.cpp : : : [ requires cxx17_if_constexpr ] ]
   [ run bivariate_statistics_test.cpp : : : [ requires cxx17_if_constexpr ] ]
=======
   [ run catmull_rom_test.cpp ../../test/build//boost_unit_test_framework : : :  [ requires cxx17_if_constexpr cxx17_std_apply ] ] # does not in fact require C++17 constexpr; requires C++17 std::size.
>>>>>>> d713d9bf
   [ run test_real_concept.cpp ../../test/build//boost_unit_test_framework  ]
   [ run test_remez.cpp pch ../../test/build//boost_unit_test_framework  ]
   [ run test_roots.cpp pch ../../test/build//boost_unit_test_framework  ]
   [ run test_root_iterations.cpp pch ../../test/build//boost_unit_test_framework : : : [ requires cxx11_hdr_tuple ]  ]
   [ run test_root_finding_concepts.cpp ../../test/build//boost_unit_test_framework  ]
   [ run test_toms748_solve.cpp pch ../../test/build//boost_unit_test_framework  ]
   [ run  compile_test/cubic_spline_incl_test.cpp compile_test_main : : :  [ requires cxx11_smart_ptr cxx11_defaulted_functions ]  ]
   [ run  compile_test/barycentric_rational_incl_test.cpp compile_test_main : : :  [ requires cxx11_smart_ptr cxx11_defaulted_functions ]  ]
   [ run  compile_test/compl_abs_incl_test.cpp compile_test_main  ]
   [ run  compile_test/compl_acos_incl_test.cpp compile_test_main  ]
   [ run  compile_test/compl_acosh_incl_test.cpp compile_test_main  ]
   [ run  compile_test/compl_asin_incl_test.cpp compile_test_main  ]
   [ run  compile_test/compl_asinh_incl_test.cpp compile_test_main  ]
   [ run  compile_test/compl_atan_incl_test.cpp compile_test_main  ]
   [ run  compile_test/compl_atanh_incl_test.cpp compile_test_main  ]
   [ run  compile_test/sf_beta_incl_test.cpp compile_test_main  ]
   [ run  compile_test/sf_bernoulli_incl_test.cpp compile_test_main  ]
   [ run  compile_test/sf_bessel_incl_test.cpp compile_test_main  ]
   [ run  compile_test/sf_bessel_deriv_incl_test.cpp compile_test_main  ]
   [ run  compile_test/sf_binomial_incl_test.cpp compile_test_main  ]
   [ run  compile_test/sf_cbrt_incl_test.cpp compile_test_main  ]
   [ run  compile_test/sf_cos_pi_incl_test.cpp compile_test_main  ]
   [ run  compile_test/sf_digamma_incl_test.cpp compile_test_main  ]
   [ run  compile_test/sf_polygamma_incl_test.cpp compile_test_main  ]
   [ run  compile_test/sf_ellint_1_incl_test.cpp compile_test_main  ]
   [ run  compile_test/sf_ellint_2_incl_test.cpp compile_test_main  ]
   [ run  compile_test/sf_ellint_3_incl_test.cpp compile_test_main  ]
   [ run  compile_test/sf_ellint_d_incl_test.cpp compile_test_main  ]
   [ run  compile_test/sf_jacobi_zeta_incl_test.cpp compile_test_main  ]
   [ run  compile_test/sf_heuman_lambda_incl_test.cpp compile_test_main  ]
   [ run  compile_test/sf_ellint_rc_incl_test.cpp compile_test_main  ]
   [ run  compile_test/sf_ellint_rd_incl_test.cpp compile_test_main  ]
   [ run  compile_test/sf_ellint_rf_incl_test.cpp compile_test_main  ]
   [ run  compile_test/sf_ellint_rj_incl_test.cpp compile_test_main  ]
   [ run  compile_test/sf_ellint_rg_incl_test.cpp compile_test_main  ]
   [ run  compile_test/sf_erf_incl_test.cpp compile_test_main  ]
   [ run  compile_test/sf_expint_incl_test.cpp compile_test_main  ]
   [ run  compile_test/sf_expm1_incl_test.cpp compile_test_main  ]
   [ run  compile_test/sf_factorials_incl_test.cpp compile_test_main  ]
   [ run  compile_test/sf_fpclassify_incl_test.cpp compile_test_main  ]
   [ run  compile_test/sf_gamma_incl_test.cpp compile_test_main  ]
   [ run  compile_test/sf_hermite_incl_test.cpp compile_test_main  ]
   [ run  compile_test/sf_hypot_incl_test.cpp compile_test_main  ]
   [ run  compile_test/sf_laguerre_incl_test.cpp compile_test_main  ]
   [ compile  compile_test/sf_lanczos_incl_test.cpp  ]
   [ run  compile_test/sf_legendre_incl_test.cpp compile_test_main  ]
   [ run  compile_test/sf_legendre_stieltjes_incl_test.cpp compile_test_main : : : [ requires cxx11_auto_declarations ]  ]
   [ run  compile_test/sf_log1p_incl_test.cpp compile_test_main  ]
   [ compile  compile_test/sf_math_fwd_incl_test.cpp  ]
   [ run  compile_test/sf_modf_incl_test.cpp compile_test_main  ]
   [ run  compile_test/sf_next_incl_test.cpp compile_test_main  ]
   [ run  compile_test/sf_powm1_incl_test.cpp compile_test_main  ]
   [ run  compile_test/sf_prime_incl_test.cpp compile_test_main  ]
   [ run  compile_test/sf_relative_distance_incl_test.cpp compile_test_main  ]
   [ run  compile_test/sf_round_incl_test.cpp compile_test_main  ]
   [ run  compile_test/sf_sign_incl_test.cpp compile_test_main  ]
   [ run  compile_test/sf_sin_pi_incl_test.cpp compile_test_main  ]
   [ run  compile_test/sf_sinc_incl_test.cpp compile_test_main  ]
   [ run  compile_test/sf_sinhc_incl_test.cpp compile_test_main  ]
   [ run  compile_test/sf_sph_harm_incl_test.cpp compile_test_main  ]
   [ run  compile_test/sf_sqrt1pm1_incl_test.cpp compile_test_main  ]
   [ run  compile_test/sf_trunc_incl_test.cpp compile_test_main  ]
   [ run  compile_test/sf_ulp_incl_test.cpp compile_test_main  ]
   [ run  compile_test/sf_zeta_incl_test.cpp compile_test_main  ]
   [ run  compile_test/std_real_concept_check.cpp  ]
   [ compile compile_test/std_real_concept_check.cpp  : <define>EMULATE32 : std_real_concept_check_32 ]
   [ compile compile_test/std_real_concept_check.cpp  : <define>EMULATE64 : std_real_concept_check_64 ]
   [ compile compile_test/std_real_concept_check.cpp  : <define>EMULATE80 : std_real_concept_check_80 ]
   [ compile compile_test/std_real_concept_check.cpp  : <define>EMULATE128 : std_real_concept_check_128 ]
   [ run  compile_test/cstdfloat_concept_check_1.cpp
      : : : [ check-target-builds ../config//has_intel_quad "Intel _Quad datatype support" : <cxxflags>-Qoption,cpp,--extended_float_type ]
            [ check-target-builds ../config//has_float128 "GCC libquadmath and __float128 support" : <linkflags>-lquadmath ] ]
   [ run  compile_test/cstdfloat_concept_check_2.cpp  ]
   [ run  compile_test/cstdfloat_concept_check_3.cpp  ]
   [ run  compile_test/cstdfloat_concept_check_4.cpp  ]
   [ run  compile_test/sf_airy_incl_test.cpp compile_test_main  ]
   [ run  compile_test/sf_hankel_incl_test.cpp compile_test_main  ]
   [ run  compile_test/sf_jacobi_incl_test.cpp compile_test_main  ]
   [ run  compile_test/sf_owens_t_incl_test.cpp compile_test_main  ]
   [ run  compile_test/dist_skew_norm_incl_test.cpp compile_test_main  ]
   [ run  compile_test/constants_incl_test.cpp compile_test_main  ]
   [ run  compile_test/trapezoidal_incl_test.cpp compile_test_main  : : : [ requires cxx11_auto_declarations cxx11_lambdas cxx11_decltype cxx11_unified_initialization_syntax cxx11_variadic_templates ] ]
   [ compile  compile_test/test_traits.cpp  ]
   [ compile  compile_test/tools_config_inc_test.cpp  ]
   [ compile  compile_test/tools_fraction_inc_test.cpp  ]
   [ compile  compile_test/tools_minima_inc_test.cpp  ]
   [ compile  compile_test/tools_polynomial_inc_test.cpp  ]
   [ compile  compile_test/tools_precision_inc_test.cpp  ]
   [ compile  compile_test/tools_rational_inc_test.cpp  ]
   [ compile  compile_test/tools_real_cast_inc_test.cpp  ]
   [ compile  compile_test/tools_remez_inc_test.cpp  ]
   [ compile  compile_test/tools_roots_inc_test.cpp  ]
   [ compile  compile_test/tools_series_inc_test.cpp  ]
   [ compile  compile_test/tools_solve_inc_test.cpp  ]
   [ compile  compile_test/tools_stats_inc_test.cpp  ]
   [ compile  compile_test/tools_test_data_inc_test.cpp  ]
   [ compile  compile_test/tools_test_inc_test.cpp  ]
   [ compile  compile_test/tools_toms748_inc_test.cpp  ]
   [ compile  compile_test/cubic_spline_concept_test.cpp :  [ requires cxx11_smart_ptr cxx11_defaulted_functions ]  ]
   [ compile  compile_test/barycentric_rational_concept_test.cpp :  [ requires cxx11_smart_ptr cxx11_defaulted_functions ]  ]
   [ compile  compile_test/sf_legendre_stieltjes_concept_test.cpp : [ requires cxx11_auto_declarations cxx11_defaulted_functions cxx11_lambdas ]   ]
   [ compile  compile_test/trapezoidal_concept_test.cpp : [ requires cxx11_auto_declarations cxx11_lambdas cxx11_decltype cxx11_unified_initialization_syntax cxx11_variadic_templates ] ]
   [ run octonion_test.cpp
       ../../test/build//boost_unit_test_framework ]
   [ run quaternion_constexpr_test.cpp ]
   [ run quaternion_test.cpp
       ../../test/build//boost_unit_test_framework : : : [ check-target-builds ../config//has_float128 "GCC libquadmath and __float128 support" : <linkflags>-lquadmath ] ]
   [ run quaternion_mult_incl_test.cpp
       quaternion_mi1.cpp
       quaternion_mi2.cpp
       ../../test/build//boost_unit_test_framework ]

   [ run  tanh_sinh_quadrature_test.cpp ../../test/build//boost_unit_test_framework
     : : : <toolset>msvc:<cxxflags>/bigobj <define>TEST1 [ check-target-builds ../config//has_float128 "GCC libquadmath and __float128 support" : <linkflags>-lquadmath ]
     [ requires cxx11_auto_declarations cxx11_lambdas cxx11_smart_ptr cxx11_unified_initialization_syntax sfinae_expr ] :
	 tanh_sinh_quadrature_test_1 ]
   [ run  tanh_sinh_quadrature_test.cpp ../../test/build//boost_unit_test_framework
     : : : <toolset>msvc:<cxxflags>/bigobj <define>TEST1A [ check-target-builds ../config//has_float128 "GCC libquadmath and __float128 support" : <linkflags>-lquadmath ]
     [ requires cxx11_auto_declarations cxx11_lambdas cxx11_smart_ptr cxx11_unified_initialization_syntax sfinae_expr ] :
	 tanh_sinh_quadrature_test_1a ]
   [ run  tanh_sinh_quadrature_test.cpp ../../test/build//boost_unit_test_framework
     : : : <toolset>msvc:<cxxflags>/bigobj <define>TEST2 [ check-target-builds ../config//has_float128 "GCC libquadmath and __float128 support" : <linkflags>-lquadmath ]
     [ requires cxx11_auto_declarations cxx11_lambdas cxx11_smart_ptr cxx11_unified_initialization_syntax sfinae_expr ] :
	 tanh_sinh_quadrature_test_2 ]
   [ run  tanh_sinh_quadrature_test.cpp ../../test/build//boost_unit_test_framework
     : : : <toolset>msvc:<cxxflags>/bigobj <define>TEST2A [ check-target-builds ../config//has_float128 "GCC libquadmath and __float128 support" : <linkflags>-lquadmath ]
     [ requires cxx11_auto_declarations cxx11_lambdas cxx11_smart_ptr cxx11_unified_initialization_syntax sfinae_expr ] :
	 tanh_sinh_quadrature_test_2a ]
   [ run  tanh_sinh_quadrature_test.cpp ../../test/build//boost_unit_test_framework
     : : : <toolset>msvc:<cxxflags>/bigobj <define>TEST3 [ check-target-builds ../config//has_float128 "GCC libquadmath and __float128 support" : <linkflags>-lquadmath ]
     [ requires cxx11_auto_declarations cxx11_lambdas cxx11_smart_ptr cxx11_unified_initialization_syntax sfinae_expr ] :
	 tanh_sinh_quadrature_test_3 ]
   [ run  tanh_sinh_quadrature_test.cpp ../../test/build//boost_unit_test_framework
     : : : <toolset>msvc:<cxxflags>/bigobj <define>TEST3A [ check-target-builds ../config//has_float128 "GCC libquadmath and __float128 support" : <linkflags>-lquadmath ]
     [ requires cxx11_auto_declarations cxx11_lambdas cxx11_smart_ptr cxx11_unified_initialization_syntax sfinae_expr ] :
	 tanh_sinh_quadrature_test_3a ]
   [ run  tanh_sinh_quadrature_test.cpp ../../test/build//boost_unit_test_framework
     : : : release <toolset>msvc:<cxxflags>/bigobj <define>TEST4 [ check-target-builds ../config//has_float128 "GCC libquadmath and __float128 support" : <linkflags>-lquadmath ]
     [ requires cxx11_auto_declarations cxx11_lambdas cxx11_smart_ptr cxx11_unified_initialization_syntax sfinae_expr ] :
	 tanh_sinh_quadrature_test_4 ]
   [ run  tanh_sinh_quadrature_test.cpp ../../test/build//boost_unit_test_framework
     : : : release <toolset>msvc:<cxxflags>/bigobj <define>TEST5 [ check-target-builds ../config//has_float128 "GCC libquadmath and __float128 support" : <linkflags>-lquadmath ]
     [ requires cxx11_auto_declarations cxx11_lambdas cxx11_smart_ptr cxx11_unified_initialization_syntax sfinae_expr ] :
	 tanh_sinh_quadrature_test_5 ]
   [ run  tanh_sinh_quadrature_test.cpp ../../test/build//boost_unit_test_framework
     : : : <toolset>msvc:<cxxflags>/bigobj <define>TEST6 [ check-target-builds ../config//has_float128 "GCC libquadmath and __float128 support" : <linkflags>-lquadmath ]
     [ requires cxx11_auto_declarations cxx11_lambdas cxx11_smart_ptr cxx11_unified_initialization_syntax sfinae_expr ] :
	 tanh_sinh_quadrature_test_6 ]
   [ run  tanh_sinh_quadrature_test.cpp ../../test/build//boost_unit_test_framework
     : : : <toolset>msvc:<cxxflags>/bigobj <define>TEST6A [ check-target-builds ../config//has_float128 "GCC libquadmath and __float128 support" : <linkflags>-lquadmath ]
     [ requires cxx11_auto_declarations cxx11_lambdas cxx11_smart_ptr cxx11_unified_initialization_syntax sfinae_expr ] :
	 tanh_sinh_quadrature_test_6a ]
   [ run  tanh_sinh_quadrature_test.cpp ../../test/build//boost_unit_test_framework
     : : : release <toolset>msvc:<cxxflags>/bigobj <define>TEST7 [ check-target-builds ../config//has_float128 "GCC libquadmath and __float128 support" : <linkflags>-lquadmath ]
     [ requires cxx11_auto_declarations cxx11_lambdas cxx11_smart_ptr cxx11_unified_initialization_syntax sfinae_expr ] :
	 tanh_sinh_quadrature_test_7 ]
   [ run  tanh_sinh_quadrature_test.cpp ../../test/build//boost_unit_test_framework
     : : : release <toolset>msvc:<cxxflags>/bigobj <define>TEST8 [ check-target-builds ../config//has_float128 "GCC libquadmath and __float128 support" : <linkflags>-lquadmath ]
     [ requires cxx11_auto_declarations cxx11_lambdas cxx11_smart_ptr cxx11_unified_initialization_syntax sfinae_expr ] :
	 tanh_sinh_quadrature_test_8 ]
   [ run  tanh_sinh_quadrature_test.cpp ../../test/build//boost_unit_test_framework
     : : : release <toolset>msvc:<cxxflags>/bigobj <define>TEST9
     [ requires cxx11_auto_declarations cxx11_lambdas cxx11_smart_ptr cxx11_unified_initialization_syntax sfinae_expr ] :
	 tanh_sinh_quadrature_test_9 ]

   [ run sinh_sinh_quadrature_test.cpp ../../test/build//boost_unit_test_framework
     : : : release [ check-target-builds ../config//has_float128 "GCC libquadmath and __float128 support" : <linkflags>-lquadmath ] [ requires cxx11_auto_declarations cxx11_lambdas cxx11_smart_ptr cxx11_unified_initialization_syntax ] ]
   [ run exp_sinh_quadrature_test.cpp ../../test/build//boost_unit_test_framework
     : : : <define>TEST1 [ check-target-builds ../config//has_float128 "GCC libquadmath and __float128 support" : <linkflags>-lquadmath ] [ requires cxx11_auto_declarations cxx11_lambdas cxx11_smart_ptr cxx11_unified_initialization_syntax ] : exp_sinh_quadrature_test_1 ]

   [ run exp_sinh_quadrature_test.cpp ../../test/build//boost_unit_test_framework
     : : : release <define>TEST2 [ check-target-builds ../config//has_float128 "GCC libquadmath and __float128 support" : <linkflags>-lquadmath ]
     [ requires cxx11_auto_declarations cxx11_lambdas cxx11_smart_ptr cxx11_unified_initialization_syntax ] : exp_sinh_quadrature_test_2 ]
   [ run exp_sinh_quadrature_test.cpp ../../test/build//boost_unit_test_framework
     : : : <define>TEST3 [ check-target-builds ../config//has_float128 "GCC libquadmath and __float128 support" : <linkflags>-lquadmath ]
     [ requires cxx11_auto_declarations cxx11_lambdas cxx11_smart_ptr cxx11_unified_initialization_syntax ] : exp_sinh_quadrature_test_3 ]
   [ run exp_sinh_quadrature_test.cpp ../../test/build//boost_unit_test_framework
     : : : release <define>TEST4 [ check-target-builds ../config//has_float128 "GCC libquadmath and __float128 support" : <linkflags>-lquadmath ]
     [ requires cxx11_auto_declarations cxx11_lambdas cxx11_smart_ptr cxx11_unified_initialization_syntax ] : exp_sinh_quadrature_test_4 ]
   [ run exp_sinh_quadrature_test.cpp ../../test/build//boost_unit_test_framework
     : : : release <define>TEST5 [ check-target-builds ../config//has_float128 "GCC libquadmath and __float128 support" : <linkflags>-lquadmath ]
     [ requires cxx11_auto_declarations cxx11_lambdas cxx11_smart_ptr cxx11_unified_initialization_syntax ] : exp_sinh_quadrature_test_5 ]
   [ run exp_sinh_quadrature_test.cpp ../../test/build//boost_unit_test_framework
     : : : release <define>TEST6 [ check-target-builds ../config//has_float128 "GCC libquadmath and __float128 support" : <linkflags>-lquadmath ]
     [ requires cxx11_auto_declarations cxx11_lambdas cxx11_smart_ptr cxx11_unified_initialization_syntax ] : exp_sinh_quadrature_test_6 ]
   [ run exp_sinh_quadrature_test.cpp ../../test/build//boost_unit_test_framework
     : : : release <define>TEST7 [ check-target-builds ../config//has_float128 "GCC libquadmath and __float128 support" : <linkflags>-lquadmath ]
     [ requires cxx11_auto_declarations cxx11_lambdas cxx11_smart_ptr cxx11_unified_initialization_syntax ] : exp_sinh_quadrature_test_7 ]
   [ run exp_sinh_quadrature_test.cpp ../../test/build//boost_unit_test_framework
     : : : release <define>TEST8 [ check-target-builds ../config//has_float128 "GCC libquadmath and __float128 support" : <linkflags>-lquadmath ]
     [ requires cxx11_auto_declarations cxx11_lambdas cxx11_smart_ptr cxx11_unified_initialization_syntax ] : exp_sinh_quadrature_test_8 ]

   [ run  compile_test/exp_sinh_incl_test.cpp compile_test_main : : : [ requires cxx11_auto_declarations cxx11_lambdas cxx11_smart_ptr cxx11_unified_initialization_syntax ] ]
   [ run  compile_test/sinh_sinh_incl_test.cpp compile_test_main : : : [ requires cxx11_auto_declarations cxx11_lambdas cxx11_smart_ptr cxx11_unified_initialization_syntax ] ]
   [ run  compile_test/tanh_sinh_incl_test.cpp compile_test_main : : : [ requires cxx11_auto_declarations cxx11_lambdas cxx11_smart_ptr cxx11_unified_initialization_syntax sfinae_expr ] ]
   [ compile  compile_test/exp_sinh_concept_test.cpp : [ requires cxx11_auto_declarations cxx11_lambdas cxx11_smart_ptr cxx11_unified_initialization_syntax ] ]
   [ compile  compile_test/sinh_sinh_concept_test.cpp : [ requires cxx11_auto_declarations cxx11_lambdas cxx11_smart_ptr cxx11_unified_initialization_syntax ] ]
   [ compile  compile_test/tanh_sinh_concept_test.cpp : [ requires cxx11_auto_declarations cxx11_lambdas cxx11_smart_ptr cxx11_unified_initialization_syntax sfinae_expr ] ]

   [ run gauss_quadrature_test.cpp : : : <define>TEST1 [ check-target-builds ../config//has_float128 "GCC libquadmath and __float128 support" : <linkflags>-lquadmath ]
     [ requires cxx11_auto_declarations cxx11_lambdas cxx11_smart_ptr cxx11_unified_initialization_syntax ] <debug-symbols>off <toolset>msvc:<cxxflags>/bigobj release : gauss_quadrature_test_1 ]
   [ run gauss_quadrature_test.cpp : : : <define>TEST2 [ check-target-builds ../config//has_float128 "GCC libquadmath and __float128 support" : <linkflags>-lquadmath ]
     [ requires cxx11_auto_declarations cxx11_lambdas cxx11_smart_ptr cxx11_unified_initialization_syntax ] <debug-symbols>off <toolset>msvc:<cxxflags>/bigobj release : gauss_quadrature_test_2 ]
   [ run gauss_quadrature_test.cpp : : : <define>TEST3 [ check-target-builds ../config//has_float128 "GCC libquadmath and __float128 support" : <linkflags>-lquadmath ]
     [ requires cxx11_auto_declarations cxx11_lambdas cxx11_smart_ptr cxx11_unified_initialization_syntax ] <debug-symbols>off <toolset>msvc:<cxxflags>/bigobj release : gauss_quadrature_test_3 ]
   [ run gauss_kronrod_quadrature_test.cpp : : : <define>TEST1 [ check-target-builds ../config//has_float128 "GCC libquadmath and __float128 support" : <linkflags>-lquadmath ]
     [ requires cxx11_auto_declarations cxx11_lambdas cxx11_smart_ptr cxx11_unified_initialization_syntax ] <debug-symbols>off <toolset>msvc:<cxxflags>/bigobj release : gauss_kronrod_quadrature_test_1 ]
   [ run gauss_kronrod_quadrature_test.cpp : : : <define>TEST1A [ check-target-builds ../config//has_float128 "GCC libquadmath and __float128 support" : <linkflags>-lquadmath ]
     [ requires cxx11_auto_declarations cxx11_lambdas cxx11_smart_ptr cxx11_unified_initialization_syntax ] <debug-symbols>off <toolset>msvc:<cxxflags>/bigobj release : gauss_kronrod_quadrature_test_1a ]
   [ run gauss_kronrod_quadrature_test.cpp : : : <define>TEST2 [ check-target-builds ../config//has_float128 "GCC libquadmath and __float128 support" : <linkflags>-lquadmath ]
     [ requires cxx11_auto_declarations cxx11_lambdas cxx11_smart_ptr cxx11_unified_initialization_syntax ] <debug-symbols>off <toolset>msvc:<cxxflags>/bigobj release : gauss_kronrod_quadrature_test_2 ]
   [ run gauss_kronrod_quadrature_test.cpp : : : <define>TEST3 [ check-target-builds ../config//has_float128 "GCC libquadmath and __float128 support" : <linkflags>-lquadmath ]
     [ requires cxx11_auto_declarations cxx11_lambdas cxx11_smart_ptr cxx11_unified_initialization_syntax ] <debug-symbols>off <toolset>msvc:<cxxflags>/bigobj release : gauss_kronrod_quadrature_test_3 ]
   [ run adaptive_gauss_kronrod_quadrature_test.cpp : : : <define>TEST1 [ check-target-builds ../config//has_float128 "GCC libquadmath and __float128 support" : <linkflags>-lquadmath ]
     [ requires cxx11_auto_declarations cxx11_lambdas cxx11_smart_ptr cxx11_unified_initialization_syntax ] <debug-symbols>off <toolset>msvc:<cxxflags>/bigobj release : adaptive_gauss_quadrature_test_1 ]
   [ run adaptive_gauss_kronrod_quadrature_test.cpp : : : <define>TEST1A [ check-target-builds ../config//has_float128 "GCC libquadmath and __float128 support" : <linkflags>-lquadmath ]
     [ requires cxx11_auto_declarations cxx11_lambdas cxx11_smart_ptr cxx11_unified_initialization_syntax ] <debug-symbols>off <toolset>msvc:<cxxflags>/bigobj release : adaptive_gauss_quadrature_test_1a ]
   [ run adaptive_gauss_kronrod_quadrature_test.cpp : : : <define>TEST2 [ check-target-builds ../config//has_float128 "GCC libquadmath and __float128 support" : <linkflags>-lquadmath ]
     [ requires cxx11_auto_declarations cxx11_lambdas cxx11_smart_ptr cxx11_unified_initialization_syntax ] <debug-symbols>off <toolset>msvc:<cxxflags>/bigobj release : adaptive_gauss_quadrature_test_2 ]
   [ run adaptive_gauss_kronrod_quadrature_test.cpp : : : <define>TEST3 [ check-target-builds ../config//has_float128 "GCC libquadmath and __float128 support" : <linkflags>-lquadmath ]
     [ requires cxx11_auto_declarations cxx11_lambdas cxx11_smart_ptr cxx11_unified_initialization_syntax ] <debug-symbols>off <toolset>msvc:<cxxflags>/bigobj release : adaptive_gauss_quadrature_test_3 ]

   [ run naive_monte_carlo_test.cpp ../../atomic/build//boost_atomic : : :
     <toolset>msvc:<cxxflags>/bigobj <define>TEST=1  [ requires cxx11_auto_declarations cxx11_lambdas cxx11_unified_initialization_syntax cxx11_hdr_thread cxx11_hdr_atomic cxx11_decltype cxx11_hdr_future cxx11_hdr_chrono cxx11_hdr_random cxx11_allocator ]
     <target-os>linux:<linkflags>"-pthread" : naive_monte_carlo_test_1
   ]
   [ run naive_monte_carlo_test.cpp ../../atomic/build//boost_atomic : : :
     <toolset>msvc:<cxxflags>/bigobj <define>TEST=2  [ requires cxx11_auto_declarations cxx11_lambdas cxx11_unified_initialization_syntax cxx11_hdr_thread cxx11_hdr_atomic cxx11_decltype cxx11_hdr_future cxx11_hdr_chrono cxx11_hdr_random cxx11_allocator ]
     <target-os>linux:<linkflags>"-pthread" : naive_monte_carlo_test_2
   ]
   [ run naive_monte_carlo_test.cpp ../../atomic/build//boost_atomic : : :
     <toolset>msvc:<cxxflags>/bigobj <define>TEST=3  [ requires cxx11_auto_declarations cxx11_lambdas cxx11_unified_initialization_syntax cxx11_hdr_thread cxx11_hdr_atomic cxx11_decltype cxx11_hdr_future cxx11_hdr_chrono cxx11_hdr_random cxx11_allocator ]
     <target-os>linux:<linkflags>"-pthread" : naive_monte_carlo_test_3
   ]
   [ run naive_monte_carlo_test.cpp ../../atomic/build//boost_atomic : : :
     <toolset>msvc:<cxxflags>/bigobj <define>TEST=4  [ requires cxx11_auto_declarations cxx11_lambdas cxx11_unified_initialization_syntax cxx11_hdr_thread cxx11_hdr_atomic cxx11_decltype cxx11_hdr_future cxx11_hdr_chrono cxx11_hdr_random cxx11_allocator ]
     <target-os>linux:<linkflags>"-pthread" : naive_monte_carlo_test_4
   ]
   [ run naive_monte_carlo_test.cpp ../../atomic/build//boost_atomic : : :
     <toolset>msvc:<cxxflags>/bigobj <define>TEST=5  [ requires cxx11_auto_declarations cxx11_lambdas cxx11_unified_initialization_syntax cxx11_hdr_thread cxx11_hdr_atomic cxx11_decltype cxx11_hdr_future cxx11_hdr_chrono cxx11_hdr_random cxx11_allocator ]
     <target-os>linux:<linkflags>"-pthread" : naive_monte_carlo_test_5
   ]
   [ run naive_monte_carlo_test.cpp ../../atomic/build//boost_atomic : : :
     <toolset>msvc:<cxxflags>/bigobj <define>TEST=6  [ requires cxx11_auto_declarations cxx11_lambdas cxx11_unified_initialization_syntax cxx11_hdr_thread cxx11_hdr_atomic cxx11_decltype cxx11_hdr_future cxx11_hdr_chrono cxx11_hdr_random cxx11_allocator ]
     <target-os>linux:<linkflags>"-pthread" : naive_monte_carlo_test_6
   ]
   [ run naive_monte_carlo_test.cpp ../../atomic/build//boost_atomic : : :
     <toolset>msvc:<cxxflags>/bigobj <define>TEST=7  [ requires cxx11_auto_declarations cxx11_lambdas cxx11_unified_initialization_syntax cxx11_hdr_thread cxx11_hdr_atomic cxx11_decltype cxx11_hdr_future cxx11_hdr_chrono cxx11_hdr_random cxx11_allocator ]
     <target-os>linux:<linkflags>"-pthread" : naive_monte_carlo_test_7
   ]
   [ run naive_monte_carlo_test.cpp ../../atomic/build//boost_atomic : : :
     <toolset>msvc:<cxxflags>/bigobj <define>TEST=8  [ requires cxx11_auto_declarations cxx11_lambdas cxx11_unified_initialization_syntax cxx11_hdr_thread cxx11_hdr_atomic cxx11_decltype cxx11_hdr_future cxx11_hdr_chrono cxx11_hdr_random cxx11_allocator ]
     <target-os>linux:<linkflags>"-pthread" : naive_monte_carlo_test_8
   ]
   [ run naive_monte_carlo_test.cpp ../../atomic/build//boost_atomic : : :
     <toolset>msvc:<cxxflags>/bigobj <define>TEST=9  [ requires cxx11_auto_declarations cxx11_lambdas cxx11_unified_initialization_syntax cxx11_hdr_thread cxx11_hdr_atomic cxx11_decltype cxx11_hdr_future cxx11_hdr_chrono cxx11_hdr_random cxx11_allocator ]
     <target-os>linux:<linkflags>"-pthread" : naive_monte_carlo_test_9
   ]
   [ run naive_monte_carlo_test.cpp ../../atomic/build//boost_atomic : : :
     <toolset>msvc:<cxxflags>/bigobj <define>TEST=10  [ requires cxx11_auto_declarations cxx11_lambdas cxx11_unified_initialization_syntax cxx11_hdr_thread cxx11_hdr_atomic cxx11_decltype cxx11_hdr_future cxx11_hdr_chrono cxx11_hdr_random cxx11_allocator ]
     <target-os>linux:<linkflags>"-pthread" : naive_monte_carlo_test_10
   ]
   [ run naive_monte_carlo_test.cpp ../../atomic/build//boost_atomic : : :
     <toolset>msvc:<cxxflags>/bigobj <define>TEST=11  [ requires cxx11_auto_declarations cxx11_lambdas cxx11_unified_initialization_syntax cxx11_hdr_thread cxx11_hdr_atomic cxx11_decltype cxx11_hdr_future cxx11_hdr_chrono cxx11_hdr_random cxx11_allocator ]
     <target-os>linux:<linkflags>"-pthread" : naive_monte_carlo_test_11
   ]
   [ run naive_monte_carlo_test.cpp ../../atomic/build//boost_atomic : : :
     <toolset>msvc:<cxxflags>/bigobj <define>TEST=12  [ requires cxx11_auto_declarations cxx11_lambdas cxx11_unified_initialization_syntax cxx11_hdr_thread cxx11_hdr_atomic cxx11_decltype cxx11_hdr_future cxx11_hdr_chrono cxx11_hdr_random cxx11_allocator ]
     <target-os>linux:<linkflags>"-pthread" : naive_monte_carlo_test_12
   ]
   [ run naive_monte_carlo_test.cpp ../../atomic/build//boost_atomic : : :
     <toolset>msvc:<cxxflags>/bigobj <define>TEST=13  [ requires cxx11_auto_declarations cxx11_lambdas cxx11_unified_initialization_syntax cxx11_hdr_thread cxx11_hdr_atomic cxx11_decltype cxx11_hdr_future cxx11_hdr_chrono cxx11_hdr_random cxx11_allocator ]
     <target-os>linux:<linkflags>"-pthread" : naive_monte_carlo_test_13
   ]
   [ run naive_monte_carlo_test.cpp ../../atomic/build//boost_atomic : : :
     <toolset>msvc:<cxxflags>/bigobj <define>TEST=14  [ requires cxx11_auto_declarations cxx11_lambdas cxx11_unified_initialization_syntax cxx11_hdr_thread cxx11_hdr_atomic cxx11_decltype cxx11_hdr_future cxx11_hdr_chrono cxx11_hdr_random cxx11_allocator ]
     <target-os>linux:<linkflags>"-pthread" : naive_monte_carlo_test_14
   ]
   [ run naive_monte_carlo_test.cpp ../../atomic/build//boost_atomic : : :
     <toolset>msvc:<cxxflags>/bigobj <define>TEST=15  [ requires cxx11_auto_declarations cxx11_lambdas cxx11_unified_initialization_syntax cxx11_hdr_thread cxx11_hdr_atomic cxx11_decltype cxx11_hdr_future cxx11_hdr_chrono cxx11_hdr_random cxx11_allocator ]
     <target-os>linux:<linkflags>"-pthread" : naive_monte_carlo_test_15
   ]
   [ run naive_monte_carlo_test.cpp ../../atomic/build//boost_atomic : : :
     <toolset>msvc:<cxxflags>/bigobj <define>TEST=16  [ requires cxx11_auto_declarations cxx11_lambdas cxx11_unified_initialization_syntax cxx11_hdr_thread cxx11_hdr_atomic cxx11_decltype cxx11_hdr_future cxx11_hdr_chrono cxx11_hdr_random cxx11_allocator ]
     <target-os>linux:<linkflags>"-pthread" : naive_monte_carlo_test_16
   ]
   [ run naive_monte_carlo_test.cpp ../../atomic/build//boost_atomic : : :
     <toolset>msvc:<cxxflags>/bigobj <define>TEST=17  [ requires cxx11_auto_declarations cxx11_lambdas cxx11_unified_initialization_syntax cxx11_hdr_thread cxx11_hdr_atomic cxx11_decltype cxx11_hdr_future cxx11_hdr_chrono cxx11_hdr_random cxx11_allocator ]
     <target-os>linux:<linkflags>"-pthread" : naive_monte_carlo_test_17
   ]
   [ run naive_monte_carlo_test.cpp ../../atomic/build//boost_atomic : : :
     <toolset>msvc:<cxxflags>/bigobj <define>TEST=18  [ requires cxx11_auto_declarations cxx11_lambdas cxx11_unified_initialization_syntax cxx11_hdr_thread cxx11_hdr_atomic cxx11_decltype cxx11_hdr_future cxx11_hdr_chrono cxx11_hdr_random cxx11_allocator ]
     <target-os>linux:<linkflags>"-pthread" : naive_monte_carlo_test_18
   ]
   [ run naive_monte_carlo_test.cpp ../../atomic/build//boost_atomic : : :
     <toolset>msvc:<cxxflags>/bigobj <define>TEST=19  [ requires cxx11_auto_declarations cxx11_lambdas cxx11_unified_initialization_syntax cxx11_hdr_thread cxx11_hdr_atomic cxx11_decltype cxx11_hdr_future cxx11_hdr_chrono cxx11_hdr_random cxx11_allocator ]
     <target-os>linux:<linkflags>"-pthread" : naive_monte_carlo_test_19
   ]
   [ run naive_monte_carlo_test.cpp ../../atomic/build//boost_atomic : : :
     <toolset>msvc:<cxxflags>/bigobj <define>TEST=20  [ requires cxx11_auto_declarations cxx11_lambdas cxx11_unified_initialization_syntax cxx11_hdr_thread cxx11_hdr_atomic cxx11_decltype cxx11_hdr_future cxx11_hdr_chrono cxx11_hdr_random cxx11_allocator ]
     <target-os>linux:<linkflags>"-pthread" : naive_monte_carlo_test_20
   ]
   [ run naive_monte_carlo_test.cpp ../../atomic/build//boost_atomic : : :
     <toolset>msvc:<cxxflags>/bigobj <define>TEST=21  [ requires cxx11_auto_declarations cxx11_lambdas cxx11_unified_initialization_syntax cxx11_hdr_thread cxx11_hdr_atomic cxx11_decltype cxx11_hdr_future cxx11_hdr_chrono cxx11_hdr_random cxx11_allocator ]
     <target-os>linux:<linkflags>"-pthread" : naive_monte_carlo_test_21
   ]
   [ run naive_monte_carlo_test.cpp ../../atomic/build//boost_atomic : : :
     <toolset>msvc:<cxxflags>/bigobj <define>TEST=22  [ requires cxx11_auto_declarations cxx11_lambdas cxx11_unified_initialization_syntax cxx11_hdr_thread cxx11_hdr_atomic cxx11_decltype cxx11_hdr_future cxx11_hdr_chrono cxx11_hdr_random cxx11_allocator ]
     <target-os>linux:<linkflags>"-pthread" : naive_monte_carlo_test_22
   ]
   [ run naive_monte_carlo_test.cpp ../../atomic/build//boost_atomic : : :
     <toolset>msvc:<cxxflags>/bigobj <define>TEST=23  [ requires cxx11_auto_declarations cxx11_lambdas cxx11_unified_initialization_syntax cxx11_hdr_thread cxx11_hdr_atomic cxx11_decltype cxx11_hdr_future cxx11_hdr_chrono cxx11_hdr_random cxx11_allocator ]
     <target-os>linux:<linkflags>"-pthread" : naive_monte_carlo_test_23
   ]
   [ compile compile_test/naive_monte_carlo_incl_test.cpp ../../atomic/build//boost_atomic :
     [ requires cxx11_auto_declarations cxx11_lambdas cxx11_unified_initialization_syntax cxx11_hdr_thread cxx11_hdr_atomic cxx11_decltype cxx11_hdr_future cxx11_hdr_chrono cxx11_hdr_random cxx11_allocator ]
     <target-os>linux:<linkflags>"-pthread"
   ]
   [ compile compile_test/naive_monte_carlo_concept_test.cpp ../../atomic/build//boost_atomic :
     [ requires cxx11_auto_declarations cxx11_lambdas cxx11_unified_initialization_syntax cxx11_hdr_thread cxx11_hdr_atomic cxx11_decltype cxx11_hdr_future cxx11_hdr_chrono cxx11_hdr_random cxx11_allocator ]
     <target-os>linux:<linkflags>"-pthread"
   ]

   [ compile compile_test/gauss_concept_test.cpp : [ requires cxx11_auto_declarations cxx11_lambdas cxx11_smart_ptr cxx11_unified_initialization_syntax ] ]
   [ compile compile_test/gauss_kronrod_concept_test.cpp : [ requires cxx11_auto_declarations cxx11_lambdas cxx11_smart_ptr cxx11_unified_initialization_syntax ] ]

   [ run test_numerical_differentiation.cpp ../../test/build//boost_unit_test_framework  : : : <toolset>msvc:<cxxflags>/bigobj [ requires cxx11_auto_declarations cxx11_constexpr ] ]
   [ run  compile_test/numerical_differentiation_incl_test.cpp compile_test_main  : : : [ requires cxx11_auto_declarations cxx11_constexpr ] ]
   [ compile  compile_test/numerical_differentiation_concept_test.cpp  : [ requires cxx11_auto_declarations cxx11_constexpr ] ]
   [ run __temporary_test.cpp test_instances//test_instances : : : <test-info>always_show_run_output <pch>off ]
;

build-project ../example ;

rule get_float128_tests
{
     local result ;
     for local source in [ glob float128/*.cpp ]
     {
         result += [ run $(source)
            /boost/test//boost_unit_test_framework/<link>static
            /boost/regex//boost_regex/<link>static
           : # command line
           : # input files
           : # requirements
            [ check-target-builds ../config//has_intel_quad "Intel _Quad datatype support" : <cxxflags>-Qoption,cpp,--extended_float_type <define>BOOST_MATH_USE_FLOAT128 ]
            [ check-target-builds ../config//has_float128 "GCC libquadmath and __float128 support" : <linkflags>-lquadmath ]
            [ check-target-builds ../config//has_128bit_floatmax_t "128-bit floatmax_t" : : <build>no ]
            <define>BOOST_ALL_NO_LIB
           : $(source:B)_floatmax_t ] ;
     }
     return $(result) ;
}

test-suite float128_tests : [ get_float128_tests ] ;<|MERGE_RESOLUTION|>--- conflicted
+++ resolved
@@ -901,15 +901,11 @@
    [ run test_barycentric_rational.cpp ../../test/build//boost_unit_test_framework : : :  [ requires cxx11_smart_ptr ] [ check-target-builds ../config//has_float128 "GCC libquadmath and __float128 support" : <linkflags>-lquadmath ]  ]
    [ run test_constant_generate.cpp : : : release <define>USE_CPP_FLOAT=1 <exception-handling>off:<build>no  ]
    [ run test_cubic_b_spline.cpp ../../test/build//boost_unit_test_framework : : :  [ requires cxx11_smart_ptr cxx11_defaulted_functions ] <debug-symbols>off <toolset>msvc:<cxxflags>/bigobj release ]
-<<<<<<< HEAD
-   [ run catmull_rom_test.cpp ../../test/build//boost_unit_test_framework : : :  [ requires cxx17_if_constexpr ] ] # does not in fact require C++17 constexpr; requires C++17 std::size.
-   [ run univariate_statistics_test.cpp ../../test/build//boost_unit_test_framework : : :  [ requires cxx17_if_constexpr ] ]
-   [ run norms_test.cpp ../../test/build//boost_unit_test_framework : : :  [ requires cxx17_if_constexpr ] ]
-   [ run signal_statistics_test.cpp : : : [ requires cxx17_if_constexpr ] ]
-   [ run bivariate_statistics_test.cpp : : : [ requires cxx17_if_constexpr ] ]
-=======
    [ run catmull_rom_test.cpp ../../test/build//boost_unit_test_framework : : :  [ requires cxx17_if_constexpr cxx17_std_apply ] ] # does not in fact require C++17 constexpr; requires C++17 std::size.
->>>>>>> d713d9bf
+   [ run univariate_statistics_test.cpp ../../test/build//boost_unit_test_framework : : :  [ requires cxx17_if_constexpr cxx17_std_apply ] ]
+   [ run norms_test.cpp ../../test/build//boost_unit_test_framework : : :  [ requires cxx17_if_constexpr cxx17_std_apply ] ]
+   [ run signal_statistics_test.cpp : : : [ requires cxx17_if_constexpr cxx17_std_apply ] ]
+   [ run bivariate_statistics_test.cpp : : : [ requires cxx17_if_constexpr cxx17_std_apply ] ]
    [ run test_real_concept.cpp ../../test/build//boost_unit_test_framework  ]
    [ run test_remez.cpp pch ../../test/build//boost_unit_test_framework  ]
    [ run test_roots.cpp pch ../../test/build//boost_unit_test_framework  ]
