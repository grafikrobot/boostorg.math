--- conflicted
+++ resolved
@@ -898,14 +898,7 @@
 
 test-suite misc :
    [ run test_print_info_on_type.cpp  ]
-<<<<<<< HEAD
-#  Pick the other github change; discard this one.
-#  From https://ci.appveyor.com/project/jzmaddock/math/builds/22373838/job/yxy50wjiprog6m9a?fullLog=true
-#  C:\projects\boost-root\libs\math\test\test_barycentric_rational.cpp : fatal error C1128: number of sections exceeded object file format limit: compile with /bigobj
-#  [ run test_barycentric_rational.cpp ../../test/build//boost_unit_test_framework : : :  [ requires cxx11_smart_ptr ] [ check-target-builds ../config//has_float128 "GCC libquadmath and __float128 support" : <linkflags>-lquadmath ]  ]
-=======
    [ run test_barycentric_rational.cpp ../../test/build//boost_unit_test_framework : : :  [ requires cxx11_smart_ptr cxx11_defaulted_functions cxx11_auto_declarations cxx11_unified_initialization_syntax ] [ check-target-builds ../config//has_float128 "GCC libquadmath and __float128 support" : <linkflags>-lquadmath ]  ]
->>>>>>> 94034080
    [ run test_constant_generate.cpp : : : release <define>USE_CPP_FLOAT=1 <exception-handling>off:<build>no  ]
    [ run test_cubic_b_spline.cpp ../../test/build//boost_unit_test_framework : : :  [ requires cxx11_smart_ptr cxx11_defaulted_functions ] <debug-symbols>off <toolset>msvc:<cxxflags>/bigobj release ]
    [ run catmull_rom_test.cpp ../../test/build//boost_unit_test_framework : : :  [ requires cxx17_if_constexpr cxx17_std_apply ] ] # does not in fact require C++17 constexpr; requires C++17 std::size.
