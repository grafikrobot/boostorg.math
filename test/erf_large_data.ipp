--- conflicted
+++ resolved
@@ -3,11 +3,7 @@
 //  Boost Software License, Version 1.0. (See accompanying file
 //  LICENSE_1_0.txt or copy at http://www.boost.org/LICENSE_1_0.txt)
 
-<<<<<<< HEAD
-   static const boost::array<boost::array<T, 3>, 300> erf_large_data = { {
-=======
    static const boost::array<boost::array<typename table_type<T>::type, 3>, 300> erf_large_data = { {
->>>>>>> 2fdb5f55
       {{ SC_(8.2311115264892578125), SC_(0.9999999999999999999999999999997436415644), SC_(0.2563584356432915693836191701249115171878e-30) }}, 
       {{ SC_(8.3800067901611328125), SC_(0.9999999999999999999999999999999787664373), SC_(0.212335626810981756102114466368867764939e-31) }}, 
       {{ SC_(8.39224529266357421875), SC_(0.9999999999999999999999999999999827316301), SC_(0.1726836993826464997300336080711750877816e-31) }}, 
