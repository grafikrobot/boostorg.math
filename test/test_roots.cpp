--- conflicted
+++ resolved
@@ -289,11 +289,7 @@
 }
 
 #ifndef SC_
-<<<<<<< HEAD
-#define SC_(x) static_cast<T>(BOOST_JOIN(x, L))
-=======
 #define SC_(x) static_cast<typename table_type<T>::type>(BOOST_JOIN(x, L))
->>>>>>> 2fdb5f55
 #endif
 
 template <class T>
