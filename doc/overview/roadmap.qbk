[template history[]

Currently open bug reports can be viewed
[@https://svn.boost.org/trac/boost/query?status=assigned&status=new&status=reopened&component=math&col=id&col=summary&col=status&col=type&col=milestone&col=component&order=priority here].

All bug reports including closed ones can be viewed
[@https://svn.boost.org/trac/boost/query?status=assigned&status=closed&status=new&status=reopened&component=math&col=id&col=summary&col=status&col=type&col=milestone&col=component&order=priority here].

[h4 Math-1.9.0]

* Changed version number to new Boost.Math specific version now that we're in the modular Boost world.
* Added __bernoulli_numbers, changed arbitrary precision __tgamma/__lgamma to use Sterling's approximation (from Nikhar Agrawal).
* Added first derivatives of the Bessel functions: __cyl_bessel_j_prime, __cyl_neumann_prime, __cyl_bessel_i_prime, __cyl_bessel_k_prime, __sph_bessel_prime and __sph_neumann_prime (from Anton Bikineev).
* Fixed buggy Student's t example code, along with docs for testing sample means for equivalence.
* Documented `max_iter` parameter in root finding code better, see [@https://svn.boost.org/trac/boost/ticket/9225 #9225].
* Add option to explicitly enable/disable use of __float128 in constants code, see [@https://svn.boost.org/trac/boost/ticket/9240 #9240].
* Cleaned up handling of negative values in Bessel I0 and I1 code (removed dead code), see [@https://svn.boost.org/trac/boost/ticket/9512 #9512].
* Fixed handling of very small values passed to __tgamma and __lgamma so they don't generate spurious overflows (thanks to Rocco Romeo).
<<<<<<< HEAD
* [@https://svn.boost.org/trac/boost/ticket/9672 #9672 PDF and CDF of a Laplace distribution throwing domain_error]
Random variate can now be infinite.
* Fixed several corner cases in __rising_factorial, __falling_factorial and __tgamma_delta_ratio with thanks to Rocco Romeo.
=======
* Fixed several corner cases in __rising_factorial, __falling_factorial and __tgamma_delta_ratio (thanks to Rocco Romeo).
* Removed constant `pow23_four_minus_pi ` whose value did not match the name (and was unused by Boost.Math), see
[@https://svn.boost.org/trac/boost/ticket/9712 #9712].
>>>>>>> c9110caf

[h4 Boost-1.55]

* Suppress numerous warnings (mostly from GCC-4.8 and MSVC) [@https://svn.boost.org/trac/boost/ticket/8384 #8384], [@https://svn.boost.org/trac/boost/ticket/8855 #8855],
[@https://svn.boost.org/trac/boost/ticket/9107 #9107], [@https://svn.boost.org/trac/boost/ticket/9109 #9109]..
* Fixed PGI compilation issue [@https://svn.boost.org/trac/boost/ticket/8333 #8333].
* Fixed PGI constant value initialization issue that caused erf to generate incorrect results [@https://svn.boost.org/trac/boost/ticket/8621 #8621].
* Prevent macro expansion of some C99 macros that are also C++ functions [@https://svn.boost.org/trac/boost/ticket/8732 #8732] and [@https://svn.boost.org/trac/boost/ticket/8733 #8733]..
* Fixed Student's T distribution to behave correctly with huge degrees of freedom (larger than the largest representable integer) [@https://svn.boost.org/trac/boost/ticket/8837 #8837].
* Make some core functions usable with `long double` even when the platform has no standard library `long double` support [@https://svn.boost.org/trac/boost/ticket/8940 #8940].
* Fix error handling of distributions to catch invalid scale and location parameters when the random variable is infinite [@https://svn.boost.org/trac/boost/ticket/9042 #9042] and [@https://svn.boost.org/trac/boost/ticket/9126 #9126].
* Add workaround for broken <tuple> in Intel C++ 14 [@https://svn.boost.org/trac/boost/ticket/9087 #9087].
* Improve consistency of argument reduction in the elliptic integrals [@https://svn.boost.org/trac/boost/ticket/9104 #9104].
* Fix bug in inverse incomplete beta that results in cancellation errors when the beta function is really an arcsine or Student's T distribution.
* Fix issue in Bessel I and K function continued fractions that causes spurious over/underflow.
* Add improvement to non-central chi squared distribution quantile due to Thomas Luu.

[h4 Boost-1.54]

* Major reorganization to incorporate other Boost.Math like Integer Utilities Integer Utilities (Greatest Common Divisor and Least Common Multiple), quaternions and octonions.
Making new chapter headings.
* Added many references to Boost.Multiprecision and `cpp_dec_float_50` as an example of a User-defined Type (UDT).
* Added Clang to list of supported compilers.
* Fixed constants to use a thread-safe cache of computed values when used at arbitrary precision.
* Added finding zeros of Bessel functions `cyl_bessel_j_zero`, `cyl_neumann_zero`, `airy_ai_zero` and `airy_bi_zero`(by Christopher Kormanyos).
* More accuracy improvements to the Bessel J and Y functions from Rocco Romeo.
* Fixed nasty cyclic dependency bug that caused some headers to not compile [@https://svn.boost.org/trac/boost/ticket/7999 #7999].
* Fixed bug in __tgamma that caused spurious overflow for arguments between 142.5 and 143.
* Fixed bug in raise_rounding_error that caused it to return an incorrect result when throwing an exception is turned off [@https://svn.boost.org/trac/boost/ticket/7905 #7905].
* Added minimal __float128 support.
* Fixed bug in edge-cases of poisson quantile [@https://svn.boost.org/trac/boost/ticket/8308 #8308].
* Adjusted heuristics used in Halley iteration to cope with inverting the incomplete beta in tricky regions
where the derivative is flatlining.  Example is computing the quantile of the Fisher F distribution for probabilities
smaller than machine epsilon.  See ticket [@https://svn.boost.org/trac/boost/ticket/8314 #8314].

[h4 Boost-1.53]

* Fixed issues [@https://svn.boost.org/trac/boost/ticket/7325 #7325], [@https://svn.boost.org/trac/boost/ticket/7415 #7415]
and [@https://svn.boost.org/trac/boost/ticket/7416 #7416], [@https://svn.boost.org/trac/boost/ticket/7183 #7183],
[@https://svn.boost.org/trac/boost/ticket/7649 #7649], [@https://svn.boost.org/trac/boost/ticket/7694 #7694],
[@https://svn.boost.org/trac/boost/ticket/4445 #4445], [@https://svn.boost.org/trac/boost/ticket/7492 #7492],
[@https://svn.boost.org/trac/boost/ticket/7891 #7891], [@https://svn.boost.org/trac/boost/ticket/7429 #7429].
* Fixed mistake in calculating pooled standard deviation in two-sample students t example
[@https://svn.boost.org/trac/boost/ticket/7402 #7402].
* Improve complex acos/asin/atan, see [@https://svn.boost.org/trac/boost/ticket/7290 #7290],
[@https://svn.boost.org/trac/boost/ticket/7291 #7291].
* Improve accuracy in some corner cases of __cyl_bessel_j and __gamma_p/__gamma_q thanks to suggestions from Rocco Romeo.
* Improve accuracy of Bessel J and Y for integer orders thanks to suggestions from Rocco Romeo.

[h4 Boost-1.52]

* Corrected moments for small degrees of freedom [@https://svn.boost.org/trac/boost/ticket/7177 #7177] (reported by Thomas Mang).
* Added [link math_toolkit.airy Airy functions] and [link math_toolkit.jacobi Jacobi Elliptic functions].
* Corrected failure to detect bad parameters in many distributions
[@https://svn.boost.org/trac/boost/ticket/6934 #6934] (reported by Florian Schoppmann)
by adding a function check_out_of_range to test many possible bad parameters.
This test revealed several distributions where the checks for bad parameters were ineffective,
and these have been rectified.
* Fixed issue in Hankel functions that causes incorrect values to be returned for ['x < 0] and [nu] odd, see [@https://svn.boost.org/trac/boost/ticket/7135 #7135].
* Fixed issues [@https://svn.boost.org/trac/boost/ticket/6517 #6517], [@https://svn.boost.org/trac/boost/ticket/6362 #6362],
[@https://svn.boost.org/trac/boost/ticket/7053 #7053], [@https://svn.boost.org/trac/boost/ticket/2693 #2693],
[@https://svn.boost.org/trac/boost/ticket/6937 #6937], [@https://svn.boost.org/trac/boost/ticket/7099 #7099].


* Permitted infinite degrees of freedom [@https://svn.boost.org/trac/boost/ticket/7259 #7259]
implemented using the normal distribution (requested by Thomas Mang).
* Much enhanced accuracy for large degrees of freedom [nu] and/or large non-centrality [delta]
by switching to use the Students t distribution
(or Normal distribution for infinite degrees of freedom)
 centered at delta,
when [delta] / (4 * [nu])  < epsilon for the floating-point type in use.
[@https://svn.boost.org/trac/boost/ticket/7259 #7259].
It was found that the incomplete beta was suffering from serious cancellation errors
when degrees of freedom was very large. (That has now been fixed in our code,
but any code based on Didonato and Morris's original papers
(probably every implementation out there actually) will have the same issue).

[h4 Boost-1.51]
See Boost-1.52 - some items were added but not listed in time for the release.

[h4 Boost-1.50]

* Promoted math constants to be 1st class citizens,
including convenient access to the most widely used
built-in float, double, long double via three namespaces.
* Added the Owen's T function and Skew Normal distribution written by Benjamin Sobotta: see __owens_t and skew_normal_distrib.
* Added Hankel functions __cyl_hankel_1, __cyl_hankel_2, __sph_hankel_1 and __sph_hankel_2.
* Corrected issue [@https://svn.boost.org/trac/boost/ticket/6627 #6627 nonfinite_num_put formatting of 0.0 is incorrect]
based on a patch submitted by K R Walker.
* Changed constant initialization mechanism so that it is thread safe even for user-defined types, also
so that user defined types get the full precision of the constant, even when `long double` does not.
So for example 128-bit rational approximations will work with UDT's and do the right thing, even though
`long double` may be only 64 or 80 bits.
* Fixed issue in `bessel_jy` which causes Y[sub 8.5](4[pi]) to yield a NaN.

[h4 Boost-1.49]

* Deprecated wrongly named `twothirds` math constant in favour of `two_thirds` (with underscore separator).
(issue [@https://svn.boost.org/trac/boost/ticket/6199 #6199]).
* Refactored test data and some special function code to improve support for arbitary precision and/or expression-template-enabled types.
* Added new faster zeta function evaluation method.

Fixed issues:

* Corrected CDF complement for Laplace distribution (issue [@https://svn.boost.org/trac/boost/ticket/6151 #6151]).
* Corrected branch cuts on the complex inverse trig functions, to handle signed zeros (issue [@https://svn.boost.org/trac/boost/ticket/6171 #6171]).
* Fixed bug in `bessel_yn` which caused incorrect overflow errors to be raised for negative ['n] (issue [@https://svn.boost.org/trac/boost/ticket/6367 #6367]).
* Also fixed minor/cosmetic/configuration issues [@https://svn.boost.org/trac/boost/ticket/6120 #6120], [@https://svn.boost.org/trac/boost/ticket/6191 #6191],
  [@https://svn.boost.org/trac/boost/ticket/5982 #5982], [@https://svn.boost.org/trac/boost/ticket/6130 #6130],
  [@https://svn.boost.org/trac/boost/ticket/6234 #6234], [@https://svn.boost.org/trac/boost/ticket/6307 #6307],
  [@https://svn.boost.org/trac/boost/ticket/6192 #6192].

[h4 Boost-1.48]

* Added new series evaluation methods to the cyclic Bessel I, J, K and Y functions.
Also taken great care to avoid spurious over and underflow of these functions.
Fixes issue [@https://svn.boost.org/trac/boost/ticket/5560 #5560]

* Added an example of using Inverse Chi-Squared distribution for Bayesian statistics,
provided by Thomas Mang.

* Added tests to use improved version of lexical_cast which handles C99 nonfinites without using globale facets.

* Corrected wrong out-of-bound uniform distribution CDF complement values [@https://svn.boost.org/trac/boost/ticket/5733 #5733].

* Enabled long double support on OpenBSD (issue [@https://svn.boost.org/trac/boost/ticket/6014 #6014]).

* Changed nextafter and related functions to behave in the same way as other implementations - so that nextafter(+INF, 0)
is a finite value (issue [@https://svn.boost.org/trac/boost/ticket/5823 #5832]).

* Changed tuple include configuration to fix issue when using in conjunction with Boost.Tr1 (issue [@https://svn.boost.org/trac/boost/ticket/5934 #5934]).

* Changed class eps_tolerance to behave correctly when both ends of the range are zero (issue [@https://svn.boost.org/trac/boost/ticket/6001 #6001]).

* Fixed missing include guards on prime.hpp (issue [@https://svn.boost.org/trac/boost/ticket/5927 #5927]).

* Removed unused/undocumented constants from constants.hpp (issue [@https://svn.boost.org/trac/boost/ticket/5982 #5982]).

* Fixed missing std:: prefix in nonfinite_num_facets.hpp (issue [@https://svn.boost.org/trac/boost/ticket/5914 #5914]).

* Minor patches for Cray compiler compatibility.

[h4 Boost-1.47]

* Added changesign function to sign.hpp to facilitate addition of nonfinite facets.
* Addition of nonfinite facets from Johan Rade, with tests,
examples of use for C99 format infinity and NaN, and documentation.
* Added tests and documentation of changesign from Johan Rade.

[h4 Boost-1.46.1]

* Fixed issues [@https://svn.boost.org/trac/boost/ticket/5095 #5095], [@https://svn.boost.org/trac/boost/ticket/5095 #5113].

[h4 Boost-1.46.0]

* Added Wald, Inverse Gaussian and geometric distributions.
* Added information about configuration macros.
* Added support for mpreal as a real-numbered type.

[h4 Boost-1.45.0]

* Added warnings about potential ambiguity with std random library in distribution and function names.
* Added inverse gamma distribution and inverse chi_square and scaled inverse chi_square.
* Editorial revision of documentation, and added FAQ.

[h4 Boost-1.44.0]

* Fixed incorrect range and support for Rayleigh distribution.
* Fixed numerical error in the quantile of the Student's T distribution: the function was
returning garbage values for non-integer degrees of freedom between 2 and 3.

[h4 Boost-1.41.0]

* Significantly improved performance for the incomplete gamma function and its inverse.

[h4 Boost-1.40.0]

* Added support for MPFR as a bignum type.
* Added some full specializations of the policy classes to reduce compile times.
* Added logistic and hypergeometric distributions, from Gautam Sewani's Google Summer of Code project.
* Added Laplace distribution submitted by Thijs van den Berg.
* Updated performance test code to include new distributions, and improved the performance of the non-central distributions.
* Added SSE2 optimised __lanczos code, from Gautam Sewani's Google Summer of Code project.
* Fixed bug in cyl_bessel_i that used an incorrect approximation for [nu] = 0.5, also effects the non-central
   Chi Square Distribution when [nu] = 3, see bug report [@https://svn.boost.org/trac/boost/ticket/2877 #2877].
* Fixed minor bugs [@https://svn.boost.org/trac/boost/ticket/2873 #2873].

[h4 Boost-1.38.0]

* Added Johan R'''&#xE5;'''de's optimised floating point classification routines.
* Fixed code so that it compiles in GCC's -pedantic mode (bug report
[@https://svn.boost.org/trac/boost/ticket/1451 #1451]).

[h4 Boost-1.37.0]

* Improved accuracy and testing of the inverse hypergeometric functions.

[h4 Boost-1.36.0]

* Added Noncentral Chi Squared Distribution.
* Added Noncentral Beta Distribution.
* Added Noncentral F Distribution.
* Added Noncentral T Distribution.
* Added Exponential Integral Functions.
* Added Zeta Function.
* Added Rounding and Truncation functions.
* Added Compile time powers of runtime bases.
* Added SSE2 optimizations for Lanczos evaluation.

[h4 Boost-1.35.0: Post Review First Official Release]

* Added Policy based framework that allows fine grained control
over function behaviour.
* [*Breaking change:] Changed default behaviour for domain, pole and overflow errors
to throw an exception (based on review feedback), this
behaviour can be customised using __Policy's.
* [*Breaking change:] Changed exception thrown when an internal evaluation error
occurs to boost::math::evaluation_error.
* [*Breaking change:] Changed discrete quantiles to return an integer result:
this is anything up to 20 times faster than finding the true root, this
behaviour can be customised using __Policy's.
* Polynomial/rational function evaluation is now customisable and hopefully
faster than before.
* Added performance test program.

[h4 Milestone 4: Second Review Candidate (1st March 2007)]

* Moved Xiaogang Zhang's Bessel Functions code into the library,
and brought them into line with the rest of the code.
* Added C# "Distribution Explorer" demo application.

[h4 Milestone 3: First Review Candidate (31st Dec 2006)]

* Implemented the main probability distribution and density functions.
* Implemented digamma.
* Added more factorial functions.
* Implemented the Hermite, Legendre and Laguerre polynomials plus the
spherical harmonic functions from TR1.
* Moved Xiaogang Zhang's elliptic integral code into the library,
and brought them into line with the rest of the code.
* Moved Hubert Holin's existing Boost.Math special functions
into this library and brought them into line with the rest of the code.

[h4 Milestone 2: Released September 10th 2006]

* Implement preview release of the statistical distributions.
* Added statistical distributions tutorial.
* Implemented root finding algorithms.
* Implemented the inverses of the incomplete gamma and beta functions.
* Rewrite erf/erfc as rational approximations (valid to 128-bit precision).
* Integrated the statistical results generated from
the test data with Boost.Test: uses a database of expected
results, indexed by test, floating point type, platform, and compiler.
* Improved lgamma near 1 and 2 (rational approximations).
* Improved erf/erfc inverses (rational approximations).
* Implemented Rational function generation (the Remez method).

[h4 Milestone 1: Released March 31st 2006]

* Implement gamma/beta/erf functions along with their incomplete counterparts.
* Generate high quality test data, against which future improvements can be judged.
* Provide tools for the evaluation of infinite series, continued fractions, and
rational functions.
* Provide tools for testing against tabulated test data, and collecting statistics
on error rates.
* Provide sufficient docs for people to be able to find their way around the library.

SVN Revisions:

Sandbox and trunk last synchonised at revision: .

]
[/
  Copyright 2006 - 2013 John Maddock and Paul A. Bristow.
  Distributed under the Boost Software License, Version 1.0.
  (See accompanying file LICENSE_1_0.txt or copy at
  http://www.boost.org/LICENSE_1_0.txt).
]


<|MERGE_RESOLUTION|>--- conflicted
+++ resolved
@@ -16,15 +16,12 @@
 * Add option to explicitly enable/disable use of __float128 in constants code, see [@https://svn.boost.org/trac/boost/ticket/9240 #9240].
 * Cleaned up handling of negative values in Bessel I0 and I1 code (removed dead code), see [@https://svn.boost.org/trac/boost/ticket/9512 #9512].
 * Fixed handling of very small values passed to __tgamma and __lgamma so they don't generate spurious overflows (thanks to Rocco Romeo).
-<<<<<<< HEAD
 * [@https://svn.boost.org/trac/boost/ticket/9672 #9672 PDF and CDF of a Laplace distribution throwing domain_error]
 Random variate can now be infinite.
 * Fixed several corner cases in __rising_factorial, __falling_factorial and __tgamma_delta_ratio with thanks to Rocco Romeo.
-=======
 * Fixed several corner cases in __rising_factorial, __falling_factorial and __tgamma_delta_ratio (thanks to Rocco Romeo).
 * Removed constant `pow23_four_minus_pi ` whose value did not match the name (and was unused by Boost.Math), see
 [@https://svn.boost.org/trac/boost/ticket/9712 #9712].
->>>>>>> c9110caf
 
 [h4 Boost-1.55]
 
