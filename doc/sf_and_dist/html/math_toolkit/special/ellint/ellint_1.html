<html>
<head>
<meta http-equiv="Content-Type" content="text/html; charset=US-ASCII">
<title>Elliptic Integrals of the First Kind - Legendre Form</title>
<link rel="stylesheet" href="../../../../../../../../doc/src/boostbook.css" type="text/css">
<meta name="generator" content="DocBook XSL Stylesheets V1.74.0">
<link rel="home" href="../../../index.html" title="Math Toolkit">
<link rel="up" href="../ellint.html" title="Elliptic Integrals">
<link rel="prev" href="ellint_carlson.html" title="Elliptic Integrals - Carlson Form">
<link rel="next" href="ellint_2.html" title="Elliptic Integrals of the Second Kind - Legendre Form">
</head>
<body bgcolor="white" text="black" link="#0000FF" vlink="#840084" alink="#0000FF">
<table cellpadding="2" width="100%"><tr>
<td valign="top"><img alt="Boost C++ Libraries" width="277" height="86" src="../../../../../../../../boost.png"></td>
<td align="center"><a href="../../../../../../../../index.html">Home</a></td>
<td align="center"><a href="../../../../../../../../libs/libraries.htm">Libraries</a></td>
<td align="center"><a href="http://www.boost.org/users/people.html">People</a></td>
<td align="center"><a href="http://www.boost.org/users/faq.html">FAQ</a></td>
<td align="center"><a href="../../../../../../../../more/index.htm">More</a></td>
</tr></table>
<hr>
<div class="spirit-nav">
<a accesskey="p" href="ellint_carlson.html"><img src="../../../../../../../../doc/src/images/prev.png" alt="Prev"></a><a accesskey="u" href="../ellint.html"><img src="../../../../../../../../doc/src/images/up.png" alt="Up"></a><a accesskey="h" href="../../../index.html"><img src="../../../../../../../../doc/src/images/home.png" alt="Home"></a><a accesskey="n" href="ellint_2.html"><img src="../../../../../../../../doc/src/images/next.png" alt="Next"></a>
</div>
<div class="section" lang="en">
<div class="titlepage"><div><div><h4 class="title">
<a name="math_toolkit.special.ellint.ellint_1"></a><a class="link" href="ellint_1.html" title="Elliptic Integrals of the First Kind - Legendre Form">Elliptic Integrals
        of the First Kind - Legendre Form</a>
</h4></div></div></div>
<a name="math_toolkit.special.ellint.ellint_1.synopsis"></a><h6>
<<<<<<< HEAD
<a name="id1297166"></a>
=======
<a name="id1299396"></a>
>>>>>>> ef7f0bb9
          <a class="link" href="ellint_1.html#math_toolkit.special.ellint.ellint_1.synopsis">Synopsis</a>
        </h6>
<p>
          
</p>
<pre class="programlisting"><span class="preprocessor">#include</span> <span class="special">&lt;</span><span class="identifier">boost</span><span class="special">/</span><span class="identifier">math</span><span class="special">/</span><span class="identifier">special_functions</span><span class="special">/</span><span class="identifier">ellint_1</span><span class="special">.</span><span class="identifier">hpp</span><span class="special">&gt;</span>
</pre>
<p>
        </p>
<pre class="programlisting"><span class="keyword">namespace</span> <span class="identifier">boost</span> <span class="special">{</span> <span class="keyword">namespace</span> <span class="identifier">math</span> <span class="special">{</span>

<span class="keyword">template</span> <span class="special">&lt;</span><span class="keyword">class</span> <span class="identifier">T1</span><span class="special">,</span> <span class="keyword">class</span> <span class="identifier">T2</span><span class="special">&gt;</span>
<a class="link" href="../../main_overview/result_type.html" title="Calculation of the Type of the Result"><span class="emphasis"><em>calculated-result-type</em></span></a> <span class="identifier">ellint_1</span><span class="special">(</span><span class="identifier">T1</span> <span class="identifier">k</span><span class="special">,</span> <span class="identifier">T2</span> <span class="identifier">phi</span><span class="special">);</span>

<span class="keyword">template</span> <span class="special">&lt;</span><span class="keyword">class</span> <span class="identifier">T1</span><span class="special">,</span> <span class="keyword">class</span> <span class="identifier">T2</span><span class="special">,</span> <span class="keyword">class</span> <a class="link" href="../../policy.html" title="Policies">Policy</a><span class="special">&gt;</span>
<a class="link" href="../../main_overview/result_type.html" title="Calculation of the Type of the Result"><span class="emphasis"><em>calculated-result-type</em></span></a> <span class="identifier">ellint_1</span><span class="special">(</span><span class="identifier">T1</span> <span class="identifier">k</span><span class="special">,</span> <span class="identifier">T2</span> <span class="identifier">phi</span><span class="special">,</span> <span class="keyword">const</span> <a class="link" href="../../policy.html" title="Policies">Policy</a><span class="special">&amp;);</span>

<span class="keyword">template</span> <span class="special">&lt;</span><span class="keyword">class</span> <span class="identifier">T</span><span class="special">&gt;</span>
<a class="link" href="../../main_overview/result_type.html" title="Calculation of the Type of the Result"><span class="emphasis"><em>calculated-result-type</em></span></a> <span class="identifier">ellint_1</span><span class="special">(</span><span class="identifier">T</span> <span class="identifier">k</span><span class="special">);</span>

<span class="keyword">template</span> <span class="special">&lt;</span><span class="keyword">class</span> <span class="identifier">T</span><span class="special">,</span> <span class="keyword">class</span> <a class="link" href="../../policy.html" title="Policies">Policy</a><span class="special">&gt;</span>
<a class="link" href="../../main_overview/result_type.html" title="Calculation of the Type of the Result"><span class="emphasis"><em>calculated-result-type</em></span></a> <span class="identifier">ellint_1</span><span class="special">(</span><span class="identifier">T</span> <span class="identifier">k</span><span class="special">,</span> <span class="keyword">const</span> <a class="link" href="../../policy.html" title="Policies">Policy</a><span class="special">&amp;);</span>

<span class="special">}}</span> <span class="comment">// namespaces
</span></pre>
<a name="math_toolkit.special.ellint.ellint_1.description"></a><h6>
<<<<<<< HEAD
<a name="id1297571"></a>
=======
<a name="id1299801"></a>
>>>>>>> ef7f0bb9
          <a class="link" href="ellint_1.html#math_toolkit.special.ellint.ellint_1.description">Description</a>
        </h6>
<p>
          These two functions evaluate the incomplete elliptic integral of the first
          kind <span class="emphasis"><em>F(&#966;, k)</em></span> and its complete counterpart <span class="emphasis"><em>K(k)
          = F(&#960;/2, k)</em></span>.
        </p>
<p>
          <span class="inlinemediaobject"><img src="../../../../graphs/ellint_1.png" align="middle"></span>
        </p>
<p>
          The return type of these functions is computed using the <a class="link" href="../../main_overview/result_type.html" title="Calculation of the Type of the Result"><span class="emphasis"><em>result
          type calculation rules</em></span></a> when T1 and T2 are different types:
          when they are the same type then the result is the same type as the arguments.
        </p>
<pre class="programlisting"><span class="keyword">template</span> <span class="special">&lt;</span><span class="keyword">class</span> <span class="identifier">T1</span><span class="special">,</span> <span class="keyword">class</span> <span class="identifier">T2</span><span class="special">&gt;</span>
<a class="link" href="../../main_overview/result_type.html" title="Calculation of the Type of the Result"><span class="emphasis"><em>calculated-result-type</em></span></a> <span class="identifier">ellint_1</span><span class="special">(</span><span class="identifier">T1</span> <span class="identifier">k</span><span class="special">,</span> <span class="identifier">T2</span> <span class="identifier">phi</span><span class="special">);</span>

<span class="keyword">template</span> <span class="special">&lt;</span><span class="keyword">class</span> <span class="identifier">T1</span><span class="special">,</span> <span class="keyword">class</span> <span class="identifier">T2</span><span class="special">,</span> <span class="keyword">class</span> <a class="link" href="../../policy.html" title="Policies">Policy</a><span class="special">&gt;</span>
<a class="link" href="../../main_overview/result_type.html" title="Calculation of the Type of the Result"><span class="emphasis"><em>calculated-result-type</em></span></a> <span class="identifier">ellint_1</span><span class="special">(</span><span class="identifier">T1</span> <span class="identifier">k</span><span class="special">,</span> <span class="identifier">T2</span> <span class="identifier">phi</span><span class="special">,</span> <span class="keyword">const</span> <a class="link" href="../../policy.html" title="Policies">Policy</a><span class="special">&amp;);</span>
</pre>
<p>
          Returns the incomplete elliptic integral of the first kind <span class="emphasis"><em>F(&#966;,
          k)</em></span>:
        </p>
<p>
          <span class="inlinemediaobject"><img src="../../../../equations/ellint2.png"></span>
        </p>
<p>
          Requires -1 &lt;= k &lt;= 1, otherwise returns the result of <a class="link" href="../../main_overview/error_handling.html#domain_error">domain_error</a>.
        </p>
<p>
          The final <a class="link" href="../../policy.html" title="Policies">Policy</a> argument is
          optional and can be used to control the behaviour of the function: how
          it handles errors, what level of precision to use etc. Refer to the <a class="link" href="../../policy.html" title="Policies">policy documentation for more details</a>.
        </p>
<pre class="programlisting"><span class="keyword">template</span> <span class="special">&lt;</span><span class="keyword">class</span> <span class="identifier">T</span><span class="special">&gt;</span>
<a class="link" href="../../main_overview/result_type.html" title="Calculation of the Type of the Result"><span class="emphasis"><em>calculated-result-type</em></span></a> <span class="identifier">ellint_1</span><span class="special">(</span><span class="identifier">T</span> <span class="identifier">k</span><span class="special">);</span>

<span class="keyword">template</span> <span class="special">&lt;</span><span class="keyword">class</span> <span class="identifier">T</span><span class="special">&gt;</span>
<a class="link" href="../../main_overview/result_type.html" title="Calculation of the Type of the Result"><span class="emphasis"><em>calculated-result-type</em></span></a> <span class="identifier">ellint_1</span><span class="special">(</span><span class="identifier">T</span> <span class="identifier">k</span><span class="special">,</span> <span class="keyword">const</span> <a class="link" href="../../policy.html" title="Policies">Policy</a><span class="special">&amp;);</span>
</pre>
<p>
          Returns the complete elliptic integral of the first kind <span class="emphasis"><em>K(k)</em></span>:
        </p>
<p>
          <span class="inlinemediaobject"><img src="../../../../equations/ellint6.png"></span>
        </p>
<p>
          Requires -1 &lt;= k &lt;= 1, otherwise returns the result of <a class="link" href="../../main_overview/error_handling.html#domain_error">domain_error</a>.
        </p>
<p>
          The final <a class="link" href="../../policy.html" title="Policies">Policy</a> argument is
          optional and can be used to control the behaviour of the function: how
          it handles errors, what level of precision to use etc. Refer to the <a class="link" href="../../policy.html" title="Policies">policy documentation for more details</a>.
        </p>
<a name="math_toolkit.special.ellint.ellint_1.accuracy"></a><h6>
<<<<<<< HEAD
<a name="id1298165"></a>
=======
<a name="id1301078"></a>
>>>>>>> ef7f0bb9
          <a class="link" href="ellint_1.html#math_toolkit.special.ellint.ellint_1.accuracy">Accuracy</a>
        </h6>
<p>
          These functions are computed using only basic arithmetic operations, so
          there isn't much variation in accuracy over differing platforms. Note that
          only results for the widest floating point type on the system are given
          as narrower types have <a class="link" href="../../backgrounders/relative_error.html#zero_error">effectively zero error</a>.
          All values are relative errors in units of epsilon.
        </p>
<div class="table">
<a name="math_toolkit.special.ellint.ellint_1.errors_rates_in_the_elliptic_integrals_of_the_first_kind"></a><p class="title"><b>Table&#160;44.&#160;Errors Rates in the Elliptic Integrals of the First Kind</b></p>
<div class="table-contents"><table class="table" summary="Errors Rates in the Elliptic Integrals of the First Kind">
<colgroup>
<col>
<col>
<col>
<col>
</colgroup>
<thead><tr>
<th>
                  <p>
                    Significand Size
                  </p>
                </th>
<th>
                  <p>
                    Platform and Compiler
                  </p>
                </th>
<th>
                  <p>
                    F(&#966;, k)
                  </p>
                </th>
<th>
                  <p>
                    K(k)
                  </p>
                </th>
</tr></thead>
<tbody>
<tr>
<td>
                  <p>
                    53
                  </p>
                </td>
<td>
                  <p>
                    Win32 / Visual C++ 8.0
                  </p>
                </td>
<td>
                  <p>
                    Peak=3 Mean=0.8
                  </p>
                </td>
<td>
                  <p>
                    Peak=1.8 Mean=0.7
                  </p>
                </td>
</tr>
<tr>
<td>
                  <p>
                    64
                  </p>
                </td>
<td>
                  <p>
                    Red Hat Linux / G++ 3.4
                  </p>
                </td>
<td>
                  <p>
                    Peak=2.6 Mean=1.7
                  </p>
                </td>
<td>
                  <p>
                    Peak=2.2 Mean=1.8
                  </p>
                </td>
</tr>
<tr>
<td>
                  <p>
                    113
                  </p>
                </td>
<td>
                  <p>
                    HP-UX / HP aCC 6
                  </p>
                </td>
<td>
                  <p>
                    Peak=4.6 Mean=1.5
                  </p>
                </td>
<td>
                  <p>
                    Peak=3.7 Mean=1.5
                  </p>
                </td>
</tr>
</tbody>
</table></div>
</div>
<br class="table-break"><a name="math_toolkit.special.ellint.ellint_1.testing"></a><h6>
<<<<<<< HEAD
<a name="id1298339"></a>
=======
<a name="id1301252"></a>
>>>>>>> ef7f0bb9
          <a class="link" href="ellint_1.html#math_toolkit.special.ellint.ellint_1.testing">Testing</a>
        </h6>
<p>
          The tests use a mixture of spot test values calculated using the online
          calculator at <a href="http://functions.wolfram.com/" target="_top">functions.wolfram.com</a>,
          and random test data generated using NTL::RR at 1000-bit precision and
          this implementation.
        </p>
<a name="math_toolkit.special.ellint.ellint_1.implementation"></a><h6>
<<<<<<< HEAD
<a name="id1298360"></a>
=======
<a name="id1301273"></a>
>>>>>>> ef7f0bb9
          <a class="link" href="ellint_1.html#math_toolkit.special.ellint.ellint_1.implementation">Implementation</a>
        </h6>
<p>
          These functions are implemented in terms of Carlson's integrals using the
          relations:
        </p>
<p>
          <span class="inlinemediaobject"><img src="../../../../equations/ellint19.png"></span>
        </p>
<p>
          and
        </p>
<p>
          <span class="inlinemediaobject"><img src="../../../../equations/ellint20.png"></span>
        </p>
</div>
<table xmlns:rev="http://www.cs.rpi.edu/~gregod/boost/tools/doc/revision" width="100%"><tr>
<td align="left"></td>
<td align="right"><div class="copyright-footer">Copyright &#169; 2006 , 2007, 2008, 2009, 2010 John Maddock, Paul A. Bristow,
      Hubert Holin, Xiaogang Zhang, Bruno Lalande, Johan R&#229;de, Gautam Sewani and
      Thijs van den Berg<p>
        Distributed under the Boost Software License, Version 1.0. (See accompanying
        file LICENSE_1_0.txt or copy at <a href="http://www.boost.org/LICENSE_1_0.txt" target="_top">http://www.boost.org/LICENSE_1_0.txt</a>)
      </p>
</div></td>
</tr></table>
<hr>
<div class="spirit-nav">
<a accesskey="p" href="ellint_carlson.html"><img src="../../../../../../../../doc/src/images/prev.png" alt="Prev"></a><a accesskey="u" href="../ellint.html"><img src="../../../../../../../../doc/src/images/up.png" alt="Up"></a><a accesskey="h" href="../../../index.html"><img src="../../../../../../../../doc/src/images/home.png" alt="Home"></a><a accesskey="n" href="ellint_2.html"><img src="../../../../../../../../doc/src/images/next.png" alt="Next"></a>
</div>
</body>
</html><|MERGE_RESOLUTION|>--- conflicted
+++ resolved
@@ -28,11 +28,7 @@
         of the First Kind - Legendre Form</a>
 </h4></div></div></div>
 <a name="math_toolkit.special.ellint.ellint_1.synopsis"></a><h6>
-<<<<<<< HEAD
-<a name="id1297166"></a>
-=======
 <a name="id1299396"></a>
->>>>>>> ef7f0bb9
           <a class="link" href="ellint_1.html#math_toolkit.special.ellint.ellint_1.synopsis">Synopsis</a>
         </h6>
 <p>
@@ -59,11 +55,7 @@
 <span class="special">}}</span> <span class="comment">// namespaces
 </span></pre>
 <a name="math_toolkit.special.ellint.ellint_1.description"></a><h6>
-<<<<<<< HEAD
-<a name="id1297571"></a>
-=======
 <a name="id1299801"></a>
->>>>>>> ef7f0bb9
           <a class="link" href="ellint_1.html#math_toolkit.special.ellint.ellint_1.description">Description</a>
         </h6>
 <p>
@@ -121,11 +113,7 @@
           it handles errors, what level of precision to use etc. Refer to the <a class="link" href="../../policy.html" title="Policies">policy documentation for more details</a>.
         </p>
 <a name="math_toolkit.special.ellint.ellint_1.accuracy"></a><h6>
-<<<<<<< HEAD
-<a name="id1298165"></a>
-=======
 <a name="id1301078"></a>
->>>>>>> ef7f0bb9
           <a class="link" href="ellint_1.html#math_toolkit.special.ellint.ellint_1.accuracy">Accuracy</a>
         </h6>
 <p>
@@ -237,11 +225,7 @@
 </table></div>
 </div>
 <br class="table-break"><a name="math_toolkit.special.ellint.ellint_1.testing"></a><h6>
-<<<<<<< HEAD
-<a name="id1298339"></a>
-=======
 <a name="id1301252"></a>
->>>>>>> ef7f0bb9
           <a class="link" href="ellint_1.html#math_toolkit.special.ellint.ellint_1.testing">Testing</a>
         </h6>
 <p>
@@ -251,11 +235,7 @@
           this implementation.
         </p>
 <a name="math_toolkit.special.ellint.ellint_1.implementation"></a><h6>
-<<<<<<< HEAD
-<a name="id1298360"></a>
-=======
 <a name="id1301273"></a>
->>>>>>> ef7f0bb9
           <a class="link" href="ellint_1.html#math_toolkit.special.ellint.ellint_1.implementation">Implementation</a>
         </h6>
 <p>
