--- conflicted
+++ resolved
@@ -61,11 +61,7 @@
           then you can do so by defining various macros in <a href="../../../../../../../../boost/math/tools/user.hpp" target="_top">boost/math/tools/user.hpp</a>.
         </p>
 <a name="math_toolkit.policy.pol_ref.policy_defaults.boost_math_domain_error_policy"></a><h6>
-<<<<<<< HEAD
-<a name="id1435283"></a>
-=======
 <a name="id1446207"></a>
->>>>>>> ef7f0bb9
           <a class="link" href="policy_defaults.html#math_toolkit.policy.pol_ref.policy_defaults.boost_math_domain_error_policy">BOOST_MATH_DOMAIN_ERROR_POLICY</a>
         </h6>
 <p>
@@ -75,11 +71,7 @@
           <code class="computeroutput"><span class="identifier">ignore_error</span></code> or <code class="computeroutput"><span class="identifier">user_error</span></code>.
         </p>
 <a name="math_toolkit.policy.pol_ref.policy_defaults.boost_math_pole_error_policy"></a><h6>
-<<<<<<< HEAD
-<a name="id1435336"></a>
-=======
 <a name="id1446260"></a>
->>>>>>> ef7f0bb9
           <a class="link" href="policy_defaults.html#math_toolkit.policy.pol_ref.policy_defaults.boost_math_pole_error_policy">BOOST_MATH_POLE_ERROR_POLICY</a>
         </h6>
 <p>
@@ -89,11 +81,7 @@
           <code class="computeroutput"><span class="identifier">ignore_error</span></code> or <code class="computeroutput"><span class="identifier">user_error</span></code>.
         </p>
 <a name="math_toolkit.policy.pol_ref.policy_defaults.boost_math_overflow_error_policy"></a><h6>
-<<<<<<< HEAD
-<a name="id1435389"></a>
-=======
 <a name="id1446313"></a>
->>>>>>> ef7f0bb9
           <a class="link" href="policy_defaults.html#math_toolkit.policy.pol_ref.policy_defaults.boost_math_overflow_error_policy">BOOST_MATH_OVERFLOW_ERROR_POLICY</a>
         </h6>
 <p>
@@ -103,11 +91,7 @@
           <code class="computeroutput"><span class="identifier">ignore_error</span></code> or <code class="computeroutput"><span class="identifier">user_error</span></code>.
         </p>
 <a name="math_toolkit.policy.pol_ref.policy_defaults.boost_math_rounding_error_policy"></a><h6>
-<<<<<<< HEAD
-<a name="id1435441"></a>
-=======
 <a name="id1446366"></a>
->>>>>>> ef7f0bb9
           <a class="link" href="policy_defaults.html#math_toolkit.policy.pol_ref.policy_defaults.boost_math_rounding_error_policy">BOOST_MATH_ROUNDING_ERROR_POLICY</a>
         </h6>
 <p>
@@ -117,11 +101,7 @@
           <code class="computeroutput"><span class="identifier">ignore_error</span></code> or <code class="computeroutput"><span class="identifier">user_error</span></code>.
         </p>
 <a name="math_toolkit.policy.pol_ref.policy_defaults.boost_math_evaluation_error_policy"></a><h6>
-<<<<<<< HEAD
-<a name="id1435494"></a>
-=======
 <a name="id1446419"></a>
->>>>>>> ef7f0bb9
           <a class="link" href="policy_defaults.html#math_toolkit.policy.pol_ref.policy_defaults.boost_math_evaluation_error_policy">BOOST_MATH_EVALUATION_ERROR_POLICY</a>
         </h6>
 <p>
@@ -131,11 +111,7 @@
           <code class="computeroutput"><span class="identifier">ignore_error</span></code> or <code class="computeroutput"><span class="identifier">user_error</span></code>.
         </p>
 <a name="math_toolkit.policy.pol_ref.policy_defaults.boost_math_underflow_error_policy"></a><h6>
-<<<<<<< HEAD
-<a name="id1435547"></a>
-=======
 <a name="id1446471"></a>
->>>>>>> ef7f0bb9
           <a class="link" href="policy_defaults.html#math_toolkit.policy.pol_ref.policy_defaults.boost_math_underflow_error_policy">BOOST_MATH_UNDERFLOW_ERROR_POLICY</a>
         </h6>
 <p>
@@ -145,11 +121,7 @@
           <code class="computeroutput"><span class="identifier">ignore_error</span></code> or <code class="computeroutput"><span class="identifier">user_error</span></code>.
         </p>
 <a name="math_toolkit.policy.pol_ref.policy_defaults.boost_math_denorm_error_policy"></a><h6>
-<<<<<<< HEAD
-<a name="id1435600"></a>
-=======
 <a name="id1446524"></a>
->>>>>>> ef7f0bb9
           <a class="link" href="policy_defaults.html#math_toolkit.policy.pol_ref.policy_defaults.boost_math_denorm_error_policy">BOOST_MATH_DENORM_ERROR_POLICY</a>
         </h6>
 <p>
@@ -159,11 +131,7 @@
           <code class="computeroutput"><span class="identifier">ignore_error</span></code> or <code class="computeroutput"><span class="identifier">user_error</span></code>.
         </p>
 <a name="math_toolkit.policy.pol_ref.policy_defaults.boost_math_indeterminate_result_error_policy"></a><h6>
-<<<<<<< HEAD
-<a name="id1435653"></a>
-=======
 <a name="id1446577"></a>
->>>>>>> ef7f0bb9
           <a class="link" href="policy_defaults.html#math_toolkit.policy.pol_ref.policy_defaults.boost_math_indeterminate_result_error_policy">BOOST_MATH_INDETERMINATE_RESULT_ERROR_POLICY</a>
         </h6>
 <p>
@@ -174,11 +142,7 @@
           <code class="computeroutput"><span class="identifier">ignore_error</span></code> or <code class="computeroutput"><span class="identifier">user_error</span></code>.
         </p>
 <a name="math_toolkit.policy.pol_ref.policy_defaults.boost_math_digits10_policy"></a><h6>
-<<<<<<< HEAD
-<a name="id1435705"></a>
-=======
 <a name="id1446630"></a>
->>>>>>> ef7f0bb9
           <a class="link" href="policy_defaults.html#math_toolkit.policy.pol_ref.policy_defaults.boost_math_digits10_policy">BOOST_MATH_DIGITS10_POLICY</a>
         </h6>
 <p>
@@ -189,11 +153,7 @@
           recommended that you change this from the default.
         </p>
 <a name="math_toolkit.policy.pol_ref.policy_defaults.boost_math_promote_float_policy"></a><h6>
-<<<<<<< HEAD
-<a name="id1435729"></a>
-=======
 <a name="id1446654"></a>
->>>>>>> ef7f0bb9
           <a class="link" href="policy_defaults.html#math_toolkit.policy.pol_ref.policy_defaults.boost_math_promote_float_policy">BOOST_MATH_PROMOTE_FLOAT_POLICY</a>
         </h6>
 <p>
@@ -205,11 +165,7 @@
           off.
         </p>
 <a name="math_toolkit.policy.pol_ref.policy_defaults.boost_math_promote_double_policy"></a><h6>
-<<<<<<< HEAD
-<a name="id1435783"></a>
-=======
 <a name="id1446708"></a>
->>>>>>> ef7f0bb9
           <a class="link" href="policy_defaults.html#math_toolkit.policy.pol_ref.policy_defaults.boost_math_promote_double_policy">BOOST_MATH_PROMOTE_DOUBLE_POLICY</a>
         </h6>
 <p>
@@ -221,11 +177,7 @@
           off.
         </p>
 <a name="math_toolkit.policy.pol_ref.policy_defaults.boost_math_discrete_quantile_policy"></a><h6>
-<<<<<<< HEAD
-<a name="id1436535"></a>
-=======
 <a name="id1446767"></a>
->>>>>>> ef7f0bb9
           <a class="link" href="policy_defaults.html#math_toolkit.policy.pol_ref.policy_defaults.boost_math_discrete_quantile_policy">BOOST_MATH_DISCRETE_QUANTILE_POLICY</a>
         </h6>
 <p>
@@ -236,11 +188,7 @@
           Defaults to <code class="computeroutput"><span class="identifier">integer_round_outwards</span></code>.
         </p>
 <a name="math_toolkit.policy.pol_ref.policy_defaults.boost_math_assert_undefined_policy"></a><h6>
-<<<<<<< HEAD
-<a name="id1436602"></a>
-=======
 <a name="id1446834"></a>
->>>>>>> ef7f0bb9
           <a class="link" href="policy_defaults.html#math_toolkit.policy.pol_ref.policy_defaults.boost_math_assert_undefined_policy">BOOST_MATH_ASSERT_UNDEFINED_POLICY</a>
         </h6>
 <p>
@@ -253,11 +201,7 @@
           whether or not a particular property is well defined.
         </p>
 <a name="math_toolkit.policy.pol_ref.policy_defaults.boost_math_max_series_iteration_policy"></a><h6>
-<<<<<<< HEAD
-<a name="id1436633"></a>
-=======
 <a name="id1446865"></a>
->>>>>>> ef7f0bb9
           <a class="link" href="policy_defaults.html#math_toolkit.policy.pol_ref.policy_defaults.boost_math_max_series_iteration_policy">BOOST_MATH_MAX_SERIES_ITERATION_POLICY</a>
         </h6>
 <p>
@@ -266,11 +210,7 @@
           Defaults to 1000000.
         </p>
 <a name="math_toolkit.policy.pol_ref.policy_defaults.boost_math_max_root_iteration_policy"></a><h6>
-<<<<<<< HEAD
-<a name="id1436655"></a>
-=======
 <a name="id1446887"></a>
->>>>>>> ef7f0bb9
           <a class="link" href="policy_defaults.html#math_toolkit.policy.pol_ref.policy_defaults.boost_math_max_root_iteration_policy">BOOST_MATH_MAX_ROOT_ITERATION_POLICY</a>
         </h6>
 <p>
@@ -279,11 +219,7 @@
           Defaults to 200.
         </p>
 <a name="math_toolkit.policy.pol_ref.policy_defaults.example"></a><h6>
-<<<<<<< HEAD
-<a name="id1436678"></a>
-=======
 <a name="id1446909"></a>
->>>>>>> ef7f0bb9
           <a class="link" href="policy_defaults.html#math_toolkit.policy.pol_ref.policy_defaults.example">Example</a>
         </h6>
 <p>
