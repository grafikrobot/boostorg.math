--- conflicted
+++ resolved
@@ -22,7 +22,7 @@
 <div class="spirit-nav">
 <a accesskey="p" href="building.html"><img src="../../../../../../../doc/src/images/prev.png" alt="Prev"></a><a accesskey="u" href="../main_overview.html"><img src="../../../../../../../doc/src/images/up.png" alt="Up"></a><a accesskey="h" href="../../index.html"><img src="../../../../../../../doc/src/images/home.png" alt="Home"></a><a accesskey="n" href="tr1.html"><img src="../../../../../../../doc/src/images/next.png" alt="Next"></a>
 </div>
-<div class="section">
+<div class="section math_toolkit_main_overview_history1">
 <div class="titlepage"><div><div><h3 class="title">
 <a name="math_toolkit.main_overview.history1"></a><a class="link" href="history1.html" title="History and What's New">History and What's
       New</a>
@@ -35,8 +35,6 @@
       </p>
 <h5>
 <a name="math_toolkit.main_overview.history1.h0"></a>
-<<<<<<< HEAD
-=======
         <span class="phrase"><a name="math_toolkit.main_overview.history1.boost_1_54"></a></span><a class="link" href="history1.html#math_toolkit.main_overview.history1.boost_1_54">Boost-1.54</a>
       </h5>
 <div class="itemizedlist"><ul class="itemizedlist" style="list-style-type: disc; ">
@@ -87,7 +85,6 @@
 </ul></div>
 <h5>
 <a name="math_toolkit.main_overview.history1.h1"></a>
->>>>>>> 7f885fda
         <span class="phrase"><a name="math_toolkit.main_overview.history1.boost_1_53"></a></span><a class="link" href="history1.html#math_toolkit.main_overview.history1.boost_1_53">Boost-1.53</a>
       </h5>
 <div class="itemizedlist"><ul class="itemizedlist" style="list-style-type: disc; ">
@@ -116,11 +113,6 @@
             and <a class="link" href="../special/sf_gamma/igamma.html" title="Incomplete Gamma Functions">gamma_p</a>/<a class="link" href="../special/sf_gamma/igamma.html" title="Incomplete Gamma Functions">gamma_q</a> thanks
             to suggestions from Rocco Romeo.
           </li>
-<<<<<<< HEAD
-</ul></div>
-<h5>
-<a name="math_toolkit.main_overview.history1.h1"></a>
-=======
 <li class="listitem">
             Improve accuracy of Bessel J and Y for integer orders thanks to suggestions
             from Rocco Romeo.
@@ -128,7 +120,6 @@
 </ul></div>
 <h5>
 <a name="math_toolkit.main_overview.history1.h2"></a>
->>>>>>> 7f885fda
         <span class="phrase"><a name="math_toolkit.main_overview.history1.boost_1_52"></a></span><a class="link" href="history1.html#math_toolkit.main_overview.history1.boost_1_52">Boost-1.52</a>
       </h5>
 <div class="itemizedlist"><ul class="itemizedlist" style="list-style-type: disc; ">
@@ -177,22 +168,14 @@
           </li>
 </ul></div>
 <h5>
-<<<<<<< HEAD
-<a name="math_toolkit.main_overview.history1.h2"></a>
-=======
 <a name="math_toolkit.main_overview.history1.h3"></a>
->>>>>>> 7f885fda
         <span class="phrase"><a name="math_toolkit.main_overview.history1.boost_1_51"></a></span><a class="link" href="history1.html#math_toolkit.main_overview.history1.boost_1_51">Boost-1.51</a>
       </h5>
 <p>
         See Boost-1.52 - some items were added but not listed in time for the release.
       </p>
 <h5>
-<<<<<<< HEAD
-<a name="math_toolkit.main_overview.history1.h3"></a>
-=======
 <a name="math_toolkit.main_overview.history1.h4"></a>
->>>>>>> 7f885fda
         <span class="phrase"><a name="math_toolkit.main_overview.history1.boost_1_50"></a></span><a class="link" href="history1.html#math_toolkit.main_overview.history1.boost_1_50">Boost-1.50</a>
       </h5>
 <div class="itemizedlist"><ul class="itemizedlist" style="list-style-type: disc; ">
@@ -231,11 +214,7 @@
           </li>
 </ul></div>
 <h5>
-<<<<<<< HEAD
-<a name="math_toolkit.main_overview.history1.h4"></a>
-=======
 <a name="math_toolkit.main_overview.history1.h5"></a>
->>>>>>> 7f885fda
         <span class="phrase"><a name="math_toolkit.main_overview.history1.boost_1_49"></a></span><a class="link" href="history1.html#math_toolkit.main_overview.history1.boost_1_49">Boost-1.49</a>
       </h5>
 <div class="itemizedlist"><ul class="itemizedlist" style="list-style-type: disc; ">
@@ -279,11 +258,7 @@
           </li>
 </ul></div>
 <h5>
-<<<<<<< HEAD
-<a name="math_toolkit.main_overview.history1.h5"></a>
-=======
 <a name="math_toolkit.main_overview.history1.h6"></a>
->>>>>>> 7f885fda
         <span class="phrase"><a name="math_toolkit.main_overview.history1.boost_1_48"></a></span><a class="link" href="history1.html#math_toolkit.main_overview.history1.boost_1_48">Boost-1.48</a>
       </h5>
 <div class="itemizedlist"><ul class="itemizedlist" style="list-style-type: disc; ">
@@ -334,11 +309,7 @@
           </li>
 </ul></div>
 <h5>
-<<<<<<< HEAD
-<a name="math_toolkit.main_overview.history1.h6"></a>
-=======
 <a name="math_toolkit.main_overview.history1.h7"></a>
->>>>>>> 7f885fda
         <span class="phrase"><a name="math_toolkit.main_overview.history1.boost_1_47"></a></span><a class="link" href="history1.html#math_toolkit.main_overview.history1.boost_1_47">Boost-1.47</a>
       </h5>
 <div class="itemizedlist"><ul class="itemizedlist" style="list-style-type: disc; ">
@@ -355,11 +326,7 @@
           </li>
 </ul></div>
 <h5>
-<<<<<<< HEAD
-<a name="math_toolkit.main_overview.history1.h7"></a>
-=======
 <a name="math_toolkit.main_overview.history1.h8"></a>
->>>>>>> 7f885fda
         <span class="phrase"><a name="math_toolkit.main_overview.history1.boost_1_46_1"></a></span><a class="link" href="history1.html#math_toolkit.main_overview.history1.boost_1_46_1">Boost-1.46.1</a>
       </h5>
 <div class="itemizedlist"><ul class="itemizedlist" style="list-style-type: disc; "><li class="listitem">
@@ -367,11 +334,7 @@
             <a href="https://svn.boost.org/trac/boost/ticket/5095" target="_top">#5113</a>.
           </li></ul></div>
 <h5>
-<<<<<<< HEAD
-<a name="math_toolkit.main_overview.history1.h8"></a>
-=======
 <a name="math_toolkit.main_overview.history1.h9"></a>
->>>>>>> 7f885fda
         <span class="phrase"><a name="math_toolkit.main_overview.history1.boost_1_46_0"></a></span><a class="link" href="history1.html#math_toolkit.main_overview.history1.boost_1_46_0">Boost-1.46.0</a>
       </h5>
 <div class="itemizedlist"><ul class="itemizedlist" style="list-style-type: disc; ">
@@ -386,11 +349,7 @@
           </li>
 </ul></div>
 <h5>
-<<<<<<< HEAD
-<a name="math_toolkit.main_overview.history1.h9"></a>
-=======
 <a name="math_toolkit.main_overview.history1.h10"></a>
->>>>>>> 7f885fda
         <span class="phrase"><a name="math_toolkit.main_overview.history1.boost_1_45_0"></a></span><a class="link" href="history1.html#math_toolkit.main_overview.history1.boost_1_45_0">Boost-1.45.0</a>
       </h5>
 <div class="itemizedlist"><ul class="itemizedlist" style="list-style-type: disc; ">
@@ -407,11 +366,7 @@
           </li>
 </ul></div>
 <h5>
-<<<<<<< HEAD
-<a name="math_toolkit.main_overview.history1.h10"></a>
-=======
 <a name="math_toolkit.main_overview.history1.h11"></a>
->>>>>>> 7f885fda
         <span class="phrase"><a name="math_toolkit.main_overview.history1.boost_1_44_0"></a></span><a class="link" href="history1.html#math_toolkit.main_overview.history1.boost_1_44_0">Boost-1.44.0</a>
       </h5>
 <div class="itemizedlist"><ul class="itemizedlist" style="list-style-type: disc; ">
@@ -425,11 +380,7 @@
           </li>
 </ul></div>
 <h5>
-<<<<<<< HEAD
-<a name="math_toolkit.main_overview.history1.h11"></a>
-=======
 <a name="math_toolkit.main_overview.history1.h12"></a>
->>>>>>> 7f885fda
         <span class="phrase"><a name="math_toolkit.main_overview.history1.boost_1_41_0"></a></span><a class="link" href="history1.html#math_toolkit.main_overview.history1.boost_1_41_0">Boost-1.41.0</a>
       </h5>
 <div class="itemizedlist"><ul class="itemizedlist" style="list-style-type: disc; "><li class="listitem">
@@ -437,11 +388,7 @@
             and its inverse.
           </li></ul></div>
 <h5>
-<<<<<<< HEAD
-<a name="math_toolkit.main_overview.history1.h12"></a>
-=======
 <a name="math_toolkit.main_overview.history1.h13"></a>
->>>>>>> 7f885fda
         <span class="phrase"><a name="math_toolkit.main_overview.history1.boost_1_40_0"></a></span><a class="link" href="history1.html#math_toolkit.main_overview.history1.boost_1_40_0">Boost-1.40.0</a>
       </h5>
 <div class="itemizedlist"><ul class="itemizedlist" style="list-style-type: disc; ">
@@ -478,11 +425,7 @@
           </li>
 </ul></div>
 <h5>
-<<<<<<< HEAD
-<a name="math_toolkit.main_overview.history1.h13"></a>
-=======
 <a name="math_toolkit.main_overview.history1.h14"></a>
->>>>>>> 7f885fda
         <span class="phrase"><a name="math_toolkit.main_overview.history1.boost_1_38_0"></a></span><a class="link" href="history1.html#math_toolkit.main_overview.history1.boost_1_38_0">Boost-1.38.0</a>
       </h5>
 <div class="itemizedlist"><ul class="itemizedlist" style="list-style-type: disc; ">
@@ -494,22 +437,14 @@
           </li>
 </ul></div>
 <h5>
-<<<<<<< HEAD
-<a name="math_toolkit.main_overview.history1.h14"></a>
-=======
 <a name="math_toolkit.main_overview.history1.h15"></a>
->>>>>>> 7f885fda
         <span class="phrase"><a name="math_toolkit.main_overview.history1.boost_1_37_0"></a></span><a class="link" href="history1.html#math_toolkit.main_overview.history1.boost_1_37_0">Boost-1.37.0</a>
       </h5>
 <div class="itemizedlist"><ul class="itemizedlist" style="list-style-type: disc; "><li class="listitem">
             Improved accuracy and testing of the inverse hypergeometric functions.
           </li></ul></div>
 <h5>
-<<<<<<< HEAD
-<a name="math_toolkit.main_overview.history1.h15"></a>
-=======
 <a name="math_toolkit.main_overview.history1.h16"></a>
->>>>>>> 7f885fda
         <span class="phrase"><a name="math_toolkit.main_overview.history1.boost_1_36_0"></a></span><a class="link" href="history1.html#math_toolkit.main_overview.history1.boost_1_36_0">Boost-1.36.0</a>
       </h5>
 <div class="itemizedlist"><ul class="itemizedlist" style="list-style-type: disc; ">
@@ -542,11 +477,7 @@
           </li>
 </ul></div>
 <h5>
-<<<<<<< HEAD
-<a name="math_toolkit.main_overview.history1.h16"></a>
-=======
 <a name="math_toolkit.main_overview.history1.h17"></a>
->>>>>>> 7f885fda
         <span class="phrase"><a name="math_toolkit.main_overview.history1.boost_1_35_0__post_review_first_official_release"></a></span><a class="link" href="history1.html#math_toolkit.main_overview.history1.boost_1_35_0__post_review_first_official_release">Boost-1.35.0:
         Post Review First Official Release</a>
       </h5>
@@ -578,11 +509,7 @@
           </li>
 </ul></div>
 <h5>
-<<<<<<< HEAD
-<a name="math_toolkit.main_overview.history1.h17"></a>
-=======
 <a name="math_toolkit.main_overview.history1.h18"></a>
->>>>>>> 7f885fda
         <span class="phrase"><a name="math_toolkit.main_overview.history1.milestone_4__second_review_candidate__1st_march_2007_"></a></span><a class="link" href="history1.html#math_toolkit.main_overview.history1.milestone_4__second_review_candidate__1st_march_2007_">Milestone
         4: Second Review Candidate (1st March 2007)</a>
       </h5>
@@ -596,11 +523,7 @@
           </li>
 </ul></div>
 <h5>
-<<<<<<< HEAD
-<a name="math_toolkit.main_overview.history1.h18"></a>
-=======
 <a name="math_toolkit.main_overview.history1.h19"></a>
->>>>>>> 7f885fda
         <span class="phrase"><a name="math_toolkit.main_overview.history1.milestone_3__first_review_candidate__31st_dec_2006_"></a></span><a class="link" href="history1.html#math_toolkit.main_overview.history1.milestone_3__first_review_candidate__31st_dec_2006_">Milestone
         3: First Review Candidate (31st Dec 2006)</a>
       </h5>
@@ -628,11 +551,7 @@
           </li>
 </ul></div>
 <h5>
-<<<<<<< HEAD
-<a name="math_toolkit.main_overview.history1.h19"></a>
-=======
 <a name="math_toolkit.main_overview.history1.h20"></a>
->>>>>>> 7f885fda
         <span class="phrase"><a name="math_toolkit.main_overview.history1.milestone_2__released_september_10th_2006"></a></span><a class="link" href="history1.html#math_toolkit.main_overview.history1.milestone_2__released_september_10th_2006">Milestone
         2: Released September 10th 2006</a>
       </h5>
@@ -668,11 +587,7 @@
           </li>
 </ul></div>
 <h5>
-<<<<<<< HEAD
-<a name="math_toolkit.main_overview.history1.h20"></a>
-=======
 <a name="math_toolkit.main_overview.history1.h21"></a>
->>>>>>> 7f885fda
         <span class="phrase"><a name="math_toolkit.main_overview.history1.milestone_1__released_march_31st_2006"></a></span><a class="link" href="history1.html#math_toolkit.main_overview.history1.milestone_1__released_march_31st_2006">Milestone
         1: Released March 31st 2006</a>
       </h5>
