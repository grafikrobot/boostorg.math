--- conflicted
+++ resolved
@@ -146,11 +146,7 @@
             the __wald_distrib (where mean &#956; is unity) is also provided.
           </p>
 <a name="math_toolkit.dist.dist_ref.dists.inverse_gaussian_dist.member_functions"></a><h5>
-<<<<<<< HEAD
-<a name="id1191602"></a>
-=======
 <a name="id1193328"></a>
->>>>>>> ef7f0bb9
             <a class="link" href="inverse_gaussian_dist.html#math_toolkit.dist.dist_ref.dists.inverse_gaussian_dist.member_functions">Member
             Functions</a>
           </h5>
@@ -175,11 +171,7 @@
             Returns the scale &#955; parameter of this distribution.
           </p>
 <a name="math_toolkit.dist.dist_ref.dists.inverse_gaussian_dist.non_member_accessors"></a><h5>
-<<<<<<< HEAD
-<a name="id1191743"></a>
-=======
 <a name="id1193470"></a>
->>>>>>> ef7f0bb9
             <a class="link" href="inverse_gaussian_dist.html#math_toolkit.dist.dist_ref.dists.inverse_gaussian_dist.non_member_accessors">Non-member
             Accessors</a>
           </h5>
@@ -209,11 +201,7 @@
             </p></td></tr>
 </table></div>
 <a name="math_toolkit.dist.dist_ref.dists.inverse_gaussian_dist.accuracy"></a><h5>
-<<<<<<< HEAD
-<a name="id1191850"></a>
-=======
 <a name="id1193577"></a>
->>>>>>> ef7f0bb9
             <a class="link" href="inverse_gaussian_dist.html#math_toolkit.dist.dist_ref.dists.inverse_gaussian_dist.accuracy">Accuracy</a>
           </h5>
 <p>
@@ -224,11 +212,7 @@
             to a few epsilon, &gt;14 decimal digits accuracy for 64-bit double.
           </p>
 <a name="math_toolkit.dist.dist_ref.dists.inverse_gaussian_dist.implementation"></a><h5>
-<<<<<<< HEAD
-<a name="id1191873"></a>
-=======
 <a name="id1193600"></a>
->>>>>>> ef7f0bb9
             <a class="link" href="inverse_gaussian_dist.html#math_toolkit.dist.dist_ref.dists.inverse_gaussian_dist.implementation">Implementation</a>
           </h5>
 <p>
@@ -406,11 +390,7 @@
 </tbody>
 </table></div>
 <a name="math_toolkit.dist.dist_ref.dists.inverse_gaussian_dist.references"></a><h5>
-<<<<<<< HEAD
-<a name="id1192166"></a>
-=======
 <a name="id1193892"></a>
->>>>>>> ef7f0bb9
             <a class="link" href="inverse_gaussian_dist.html#math_toolkit.dist.dist_ref.dists.inverse_gaussian_dist.references">References</a>
           </h5>
 <div class="orderedlist"><ol type="1">
