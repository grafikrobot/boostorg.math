<html>
<head>
<meta http-equiv="Content-Type" content="text/html; charset=US-ASCII">
<title>Noncentral Chi-Squared Distribution</title>
<link rel="stylesheet" href="../../../../../../../../../doc/src/boostbook.css" type="text/css">
<meta name="generator" content="DocBook XSL Stylesheets V1.74.0">
<link rel="home" href="../../../../index.html" title="Math Toolkit">
<link rel="up" href="../dists.html" title="Distributions">
<link rel="prev" href="nc_beta_dist.html" title="Noncentral Beta Distribution">
<link rel="next" href="nc_f_dist.html" title="Noncentral F Distribution">
</head>
<body bgcolor="white" text="black" link="#0000FF" vlink="#840084" alink="#0000FF">
<table cellpadding="2" width="100%"><tr>
<td valign="top"><img alt="Boost C++ Libraries" width="277" height="86" src="../../../../../../../../../boost.png"></td>
<td align="center"><a href="../../../../../../../../../index.html">Home</a></td>
<td align="center"><a href="../../../../../../../../../libs/libraries.htm">Libraries</a></td>
<td align="center"><a href="http://www.boost.org/users/people.html">People</a></td>
<td align="center"><a href="http://www.boost.org/users/faq.html">FAQ</a></td>
<td align="center"><a href="../../../../../../../../../more/index.htm">More</a></td>
</tr></table>
<hr>
<div class="spirit-nav">
<a accesskey="p" href="nc_beta_dist.html"><img src="../../../../../../../../../doc/src/images/prev.png" alt="Prev"></a><a accesskey="u" href="../dists.html"><img src="../../../../../../../../../doc/src/images/up.png" alt="Up"></a><a accesskey="h" href="../../../../index.html"><img src="../../../../../../../../../doc/src/images/home.png" alt="Home"></a><a accesskey="n" href="nc_f_dist.html"><img src="../../../../../../../../../doc/src/images/next.png" alt="Next"></a>
</div>
<div class="section" lang="en">
<div class="titlepage"><div><div><h5 class="title">
<a name="math_toolkit.dist.dist_ref.dists.nc_chi_squared_dist"></a><a class="link" href="nc_chi_squared_dist.html" title="Noncentral Chi-Squared Distribution">Noncentral
          Chi-Squared Distribution</a>
</h5></div></div></div>
<p>
            
</p>
<pre class="programlisting"><span class="preprocessor">#include</span> <span class="special">&lt;</span><span class="identifier">boost</span><span class="special">/</span><span class="identifier">math</span><span class="special">/</span><span class="identifier">distributions</span><span class="special">/</span><span class="identifier">non_central_chi_squared</span><span class="special">.</span><span class="identifier">hpp</span><span class="special">&gt;</span></pre>
<p>
          </p>
<pre class="programlisting"><span class="keyword">namespace</span> <span class="identifier">boost</span><span class="special">{</span> <span class="keyword">namespace</span> <span class="identifier">math</span><span class="special">{</span> 

<span class="keyword">template</span> <span class="special">&lt;</span><span class="keyword">class</span> <span class="identifier">RealType</span> <span class="special">=</span> <span class="keyword">double</span><span class="special">,</span> 
          <span class="keyword">class</span> <a class="link" href="../../../policy.html" title="Policies">Policy</a>   <span class="special">=</span> <a class="link" href="../../../policy/pol_ref/pol_ref_ref.html" title="Policy Class Reference">policies::policy&lt;&gt;</a> <span class="special">&gt;</span>
<span class="keyword">class</span> <span class="identifier">non_central_chi_squared_distribution</span><span class="special">;</span>

<span class="keyword">typedef</span> <span class="identifier">non_central_chi_squared_distribution</span><span class="special">&lt;&gt;</span> <span class="identifier">non_central_chi_squared</span><span class="special">;</span>

<span class="keyword">template</span> <span class="special">&lt;</span><span class="keyword">class</span> <span class="identifier">RealType</span><span class="special">,</span> <span class="keyword">class</span> <a class="link" href="../../../policy.html" title="Policies">Policy</a><span class="special">&gt;</span>
<span class="keyword">class</span> <span class="identifier">non_central_chi_squared_distribution</span>
<span class="special">{</span>
<span class="keyword">public</span><span class="special">:</span>
   <span class="keyword">typedef</span> <span class="identifier">RealType</span>  <span class="identifier">value_type</span><span class="special">;</span>
   <span class="keyword">typedef</span> <span class="identifier">Policy</span>    <span class="identifier">policy_type</span><span class="special">;</span>

   <span class="comment">// Constructor:
</span>   <span class="identifier">non_central_chi_squared_distribution</span><span class="special">(</span><span class="identifier">RealType</span> <span class="identifier">v</span><span class="special">,</span> <span class="identifier">RealType</span> <span class="identifier">lambda</span><span class="special">);</span>

   <span class="comment">// Accessor to degrees of freedom parameter v:
</span>   <span class="identifier">RealType</span> <span class="identifier">degrees_of_freedom</span><span class="special">()</span><span class="keyword">const</span><span class="special">;</span>

   <span class="comment">// Accessor to non centrality parameter lambda:
</span>   <span class="identifier">RealType</span> <span class="identifier">non_centrality</span><span class="special">()</span><span class="keyword">const</span><span class="special">;</span>

   <span class="comment">// Parameter finders:
</span>   <span class="keyword">static</span> <span class="identifier">RealType</span> <span class="identifier">find_degrees_of_freedom</span><span class="special">(</span><span class="identifier">RealType</span> <span class="identifier">lambda</span><span class="special">,</span> <span class="identifier">RealType</span> <span class="identifier">x</span><span class="special">,</span> <span class="identifier">RealType</span> <span class="identifier">p</span><span class="special">);</span>
   <span class="keyword">template</span> <span class="special">&lt;</span><span class="keyword">class</span> <span class="identifier">A</span><span class="special">,</span> <span class="keyword">class</span> <span class="identifier">B</span><span class="special">,</span> <span class="keyword">class</span> <span class="identifier">C</span><span class="special">&gt;</span>
   <span class="keyword">static</span> <span class="identifier">RealType</span> <span class="identifier">find_degrees_of_freedom</span><span class="special">(</span><span class="keyword">const</span> <span class="identifier">complemented3_type</span><span class="special">&lt;</span><span class="identifier">A</span><span class="special">,</span><span class="identifier">B</span><span class="special">,</span><span class="identifier">C</span><span class="special">&gt;&amp;</span> <span class="identifier">c</span><span class="special">);</span>
   
   <span class="keyword">static</span> <span class="identifier">RealType</span> <span class="identifier">find_non_centrality</span><span class="special">(</span><span class="identifier">RealType</span> <span class="identifier">v</span><span class="special">,</span> <span class="identifier">RealType</span> <span class="identifier">x</span><span class="special">,</span> <span class="identifier">RealType</span> <span class="identifier">p</span><span class="special">);</span>
   <span class="keyword">template</span> <span class="special">&lt;</span><span class="keyword">class</span> <span class="identifier">A</span><span class="special">,</span> <span class="keyword">class</span> <span class="identifier">B</span><span class="special">,</span> <span class="keyword">class</span> <span class="identifier">C</span><span class="special">&gt;</span>
   <span class="keyword">static</span> <span class="identifier">RealType</span> <span class="identifier">find_non_centrality</span><span class="special">(</span><span class="keyword">const</span> <span class="identifier">complemented3_type</span><span class="special">&lt;</span><span class="identifier">A</span><span class="special">,</span><span class="identifier">B</span><span class="special">,</span><span class="identifier">C</span><span class="special">&gt;&amp;</span> <span class="identifier">c</span><span class="special">);</span>
<span class="special">};</span>

<span class="special">}}</span> <span class="comment">// namespaces
</span></pre>
<p>
            The noncentral chi-squared distribution is a generalization of the <a class="link" href="chi_squared_dist.html" title="Chi Squared Distribution">Chi Squared
            Distribution</a>. If X<sub>i</sub> are &#957; independent, normally distributed random
            variables with means &#956;<sub>i</sub> and variances &#963;<sub>i</sub><sup>2</sup>, then the random variable
          </p>
<p>
            <span class="inlinemediaobject"><img src="../../../../../equations/nc_chi_squ_ref1.png"></span>
          </p>
<p>
            is distributed according to the noncentral chi-squared distribution.
          </p>
<p>
            The noncentral chi-squared distribution has two parameters: &#957; which specifies
            the number of degrees of freedom (i.e. the number of X<sub>i</sub>), and &#955; which is
            related to the mean of the random variables X<sub>i</sub> by:
          </p>
<p>
            <span class="inlinemediaobject"><img src="../../../../../equations/nc_chi_squ_ref2.png"></span>
          </p>
<p>
            (Note that some references define &#955; as one half of the above sum).
          </p>
<p>
            This leads to a PDF of:
          </p>
<p>
            <span class="inlinemediaobject"><img src="../../../../../equations/nc_chi_squ_ref3.png"></span>
          </p>
<p>
            where <span class="emphasis"><em>f(x;k)</em></span> is the central chi-squared distribution
            PDF, and <span class="emphasis"><em>I<sub>v</sub>(x)</em></span> is a modified Bessel function of
            the first kind.
          </p>
<p>
            The following graph illustrates how the distribution changes for different
            values of &#955;:
          </p>
<p>
            <span class="inlinemediaobject"><img src="../../../../../graphs/nccs_pdf.png" align="middle"></span>
          </p>
<a name="math_toolkit.dist.dist_ref.dists.nc_chi_squared_dist.member_functions"></a><h5>
<<<<<<< HEAD
<a name="id1208067"></a>
=======
<a name="id1206813"></a>
>>>>>>> ef7f0bb9
            <a class="link" href="nc_chi_squared_dist.html#math_toolkit.dist.dist_ref.dists.nc_chi_squared_dist.member_functions">Member
            Functions</a>
          </h5>
<pre class="programlisting"><span class="identifier">non_central_chi_squared_distribution</span><span class="special">(</span><span class="identifier">RealType</span> <span class="identifier">v</span><span class="special">,</span> <span class="identifier">RealType</span> <span class="identifier">lambda</span><span class="special">);</span>
</pre>
<p>
            Constructs a Chi-Squared distribution with <span class="emphasis"><em>v</em></span> degrees
            of freedom and non-centrality parameter <span class="emphasis"><em>lambda</em></span>.
          </p>
<p>
            Requires v &gt; 0 and lambda &gt;= 0, otherwise calls <a class="link" href="../../../main_overview/error_handling.html#domain_error">domain_error</a>.
          </p>
<pre class="programlisting"><span class="identifier">RealType</span> <span class="identifier">degrees_of_freedom</span><span class="special">()</span><span class="keyword">const</span><span class="special">;</span>
</pre>
<p>
            Returns the parameter <span class="emphasis"><em>v</em></span> from which this object was
            constructed.
          </p>
<pre class="programlisting"><span class="identifier">RealType</span> <span class="identifier">non_centrality</span><span class="special">()</span><span class="keyword">const</span><span class="special">;</span>
</pre>
<p>
            Returns the parameter <span class="emphasis"><em>lambda</em></span> from which this object
            was constructed.
          </p>
<pre class="programlisting"><span class="keyword">static</span> <span class="identifier">RealType</span> <span class="identifier">find_degrees_of_freedom</span><span class="special">(</span><span class="identifier">RealType</span> <span class="identifier">lambda</span><span class="special">,</span> <span class="identifier">RealType</span> <span class="identifier">x</span><span class="special">,</span> <span class="identifier">RealType</span> <span class="identifier">p</span><span class="special">);</span>
</pre>
<p>
            This function returns the number of degrees of freedom <span class="emphasis"><em>v</em></span>
            such that: <code class="computeroutput"><span class="identifier">cdf</span><span class="special">(</span><span class="identifier">non_central_chi_squared</span><span class="special">&lt;</span><span class="identifier">RealType</span><span class="special">,</span>
            <span class="identifier">Policy</span><span class="special">&gt;(</span><span class="identifier">v</span><span class="special">,</span> <span class="identifier">lambda</span><span class="special">),</span>
            <span class="identifier">x</span><span class="special">)</span>
            <span class="special">==</span> <span class="identifier">p</span></code>
          </p>
<pre class="programlisting"><span class="keyword">template</span> <span class="special">&lt;</span><span class="keyword">class</span> <span class="identifier">A</span><span class="special">,</span> <span class="keyword">class</span> <span class="identifier">B</span><span class="special">,</span> <span class="keyword">class</span> <span class="identifier">C</span><span class="special">&gt;</span>
<span class="keyword">static</span> <span class="identifier">RealType</span> <span class="identifier">find_degrees_of_freedom</span><span class="special">(</span><span class="keyword">const</span> <span class="identifier">complemented3_type</span><span class="special">&lt;</span><span class="identifier">A</span><span class="special">,</span><span class="identifier">B</span><span class="special">,</span><span class="identifier">C</span><span class="special">&gt;&amp;</span> <span class="identifier">c</span><span class="special">);</span>
</pre>
<p>
            When called with argument <code class="computeroutput"><span class="identifier">boost</span><span class="special">::</span><span class="identifier">math</span><span class="special">::</span><span class="identifier">complement</span><span class="special">(</span><span class="identifier">lambda</span><span class="special">,</span> <span class="identifier">x</span><span class="special">,</span> <span class="identifier">q</span><span class="special">)</span></code> this function returns the number of
            degrees of freedom <span class="emphasis"><em>v</em></span> such that:
          </p>
<p>
            <code class="computeroutput"><span class="identifier">cdf</span><span class="special">(</span><span class="identifier">complement</span><span class="special">(</span><span class="identifier">non_central_chi_squared</span><span class="special">&lt;</span><span class="identifier">RealType</span><span class="special">,</span>
            <span class="identifier">Policy</span><span class="special">&gt;(</span><span class="identifier">v</span><span class="special">,</span> <span class="identifier">lambda</span><span class="special">),</span>
            <span class="identifier">x</span><span class="special">))</span>
            <span class="special">==</span> <span class="identifier">q</span></code>.
          </p>
<pre class="programlisting"><span class="keyword">static</span> <span class="identifier">RealType</span> <span class="identifier">find_non_centrality</span><span class="special">(</span><span class="identifier">RealType</span> <span class="identifier">v</span><span class="special">,</span> <span class="identifier">RealType</span> <span class="identifier">x</span><span class="special">,</span> <span class="identifier">RealType</span> <span class="identifier">p</span><span class="special">);</span>
</pre>
<p>
            This function returns the non centrality parameter <span class="emphasis"><em>lambda</em></span>
            such that:
          </p>
<p>
            <code class="computeroutput"><span class="identifier">cdf</span><span class="special">(</span><span class="identifier">non_central_chi_squared</span><span class="special">&lt;</span><span class="identifier">RealType</span><span class="special">,</span>
            <span class="identifier">Policy</span><span class="special">&gt;(</span><span class="identifier">v</span><span class="special">,</span> <span class="identifier">lambda</span><span class="special">),</span>
            <span class="identifier">x</span><span class="special">)</span>
            <span class="special">==</span> <span class="identifier">p</span></code>
          </p>
<pre class="programlisting"><span class="keyword">template</span> <span class="special">&lt;</span><span class="keyword">class</span> <span class="identifier">A</span><span class="special">,</span> <span class="keyword">class</span> <span class="identifier">B</span><span class="special">,</span> <span class="keyword">class</span> <span class="identifier">C</span><span class="special">&gt;</span>
<span class="keyword">static</span> <span class="identifier">RealType</span> <span class="identifier">find_non_centrality</span><span class="special">(</span><span class="keyword">const</span> <span class="identifier">complemented3_type</span><span class="special">&lt;</span><span class="identifier">A</span><span class="special">,</span><span class="identifier">B</span><span class="special">,</span><span class="identifier">C</span><span class="special">&gt;&amp;</span> <span class="identifier">c</span><span class="special">);</span>
</pre>
<p>
            When called with argument <code class="computeroutput"><span class="identifier">boost</span><span class="special">::</span><span class="identifier">math</span><span class="special">::</span><span class="identifier">complement</span><span class="special">(</span><span class="identifier">v</span><span class="special">,</span> <span class="identifier">x</span><span class="special">,</span> <span class="identifier">q</span><span class="special">)</span></code> this function returns the non centrality
            parameter <span class="emphasis"><em>lambda</em></span> such that:
          </p>
<p>
            <code class="computeroutput"><span class="identifier">cdf</span><span class="special">(</span><span class="identifier">complement</span><span class="special">(</span><span class="identifier">non_central_chi_squared</span><span class="special">&lt;</span><span class="identifier">RealType</span><span class="special">,</span>
            <span class="identifier">Policy</span><span class="special">&gt;(</span><span class="identifier">v</span><span class="special">,</span> <span class="identifier">lambda</span><span class="special">),</span>
            <span class="identifier">x</span><span class="special">))</span>
            <span class="special">==</span> <span class="identifier">q</span></code>.
          </p>
<a name="math_toolkit.dist.dist_ref.dists.nc_chi_squared_dist.non_member_accessors"></a><h5>
<<<<<<< HEAD
<a name="id1208966"></a>
=======
<a name="id1207711"></a>
>>>>>>> ef7f0bb9
            <a class="link" href="nc_chi_squared_dist.html#math_toolkit.dist.dist_ref.dists.nc_chi_squared_dist.non_member_accessors">Non-member
            Accessors</a>
          </h5>
<p>
            All the <a class="link" href="../nmp.html" title="Non-Member Properties">usual non-member
            accessor functions</a> that are generic to all distributions are supported:
            <a class="link" href="../nmp.html#math.dist.cdf">Cumulative Distribution Function</a>,
            <a class="link" href="../nmp.html#math.dist.pdf">Probability Density Function</a>, <a class="link" href="../nmp.html#math.dist.quantile">Quantile</a>, <a class="link" href="../nmp.html#math.dist.hazard">Hazard
            Function</a>, <a class="link" href="../nmp.html#math.dist.chf">Cumulative Hazard Function</a>,
            <a class="link" href="../nmp.html#math.dist.mean">mean</a>, <a class="link" href="../nmp.html#math.dist.median">median</a>,
            <a class="link" href="../nmp.html#math.dist.mode">mode</a>, <a class="link" href="../nmp.html#math.dist.variance">variance</a>,
            <a class="link" href="../nmp.html#math.dist.sd">standard deviation</a>, <a class="link" href="../nmp.html#math.dist.skewness">skewness</a>,
            <a class="link" href="../nmp.html#math.dist.kurtosis">kurtosis</a>, <a class="link" href="../nmp.html#math.dist.kurtosis_excess">kurtosis_excess</a>,
            <a class="link" href="../nmp.html#math.dist.range">range</a> and <a class="link" href="../nmp.html#math.dist.support">support</a>.
          </p>
<p>
            The domain of the random variable is [0, +&#8734;].
          </p>
<a name="math_toolkit.dist.dist_ref.dists.nc_chi_squared_dist.examples"></a><h5>
<<<<<<< HEAD
<a name="id1209066"></a>
=======
<a name="id1207811"></a>
>>>>>>> ef7f0bb9
            <a class="link" href="nc_chi_squared_dist.html#math_toolkit.dist.dist_ref.dists.nc_chi_squared_dist.examples">Examples</a>
          </h5>
<p>
            There is a <a class="link" href="../../stat_tut/weg/nccs_eg.html" title="Non Central Chi Squared Example">worked
            example</a> for the noncentral chi-squared distribution.
          </p>
<a name="math_toolkit.dist.dist_ref.dists.nc_chi_squared_dist.accuracy"></a><h5>
<<<<<<< HEAD
<a name="id1209092"></a>
=======
<a name="id1207837"></a>
>>>>>>> ef7f0bb9
            <a class="link" href="nc_chi_squared_dist.html#math_toolkit.dist.dist_ref.dists.nc_chi_squared_dist.accuracy">Accuracy</a>
          </h5>
<p>
            The following table shows the peak errors (in units of <a href="http://en.wikipedia.org/wiki/Machine_epsilon" target="_top">epsilon</a>)
            found on various platforms with various floating-point types, along with
            comparisons to the <a href="http://www.r-project.org/" target="_top">R-2.5.1 Math
            library</a>. Unless otherwise specified, any floating-point type
            that is narrower than the one shown will have <a class="link" href="../../../backgrounders/relative_error.html#zero_error">effectively
            zero error</a>.
          </p>
<div class="table">
<a name="math_toolkit.dist.dist_ref.dists.nc_chi_squared_dist.errors_in_cdf_of_the_noncentral_chi_squared"></a><p class="title"><b>Table&#160;17.&#160;Errors In CDF of the Noncentral Chi-Squared</b></p>
<div class="table-contents"><table class="table" summary="Errors In CDF of the Noncentral Chi-Squared">
<colgroup>
<col>
<col>
<col>
<col>
</colgroup>
<thead><tr>
<th>
                    <p>
                      Significand Size
                    </p>
                  </th>
<th>
                    <p>
                      Platform and Compiler
                    </p>
                  </th>
<th>
                    <p>
                      &#957;,&#955; &lt; 200
                    </p>
                  </th>
<th>
                    <p>
                      &#957;,&#955; &gt; 200
                    </p>
                  </th>
</tr></thead>
<tbody>
<tr>
<td>
                    <p>
                      53
                    </p>
                  </td>
<td>
                    <p>
                      Win32, Visual C++ 8
                    </p>
                  </td>
<td>
                    <p>
                      Peak=50 Mean=9.9
                    </p>
                    <p>
                      R Peak=685 Mean=109
                    </p>
                  </td>
<td>
                    <p>
                      Peak=9780 Mean=718
                    </p>
                    <p>
                      R Peak=3x10<sup>8</sup> Mean=2x10<sup>7</sup>
                    </p>
                  </td>
</tr>
<tr>
<td>
                    <p>
                      64
                    </p>
                  </td>
<td>
                    <p>
                      RedHat Linux IA32, gcc-4.1.1
                    </p>
                  </td>
<td>
                    <p>
                      Peak=270 Mean=27
                    </p>
                  </td>
<td>
                    <p>
                      Peak=7900 Mean=900
                    </p>
                  </td>
</tr>
<tr>
<td>
                    <p>
                      64
                    </p>
                  </td>
<td>
                    <p>
                      Redhat Linux IA64, gcc-3.4.4
                    </p>
                  </td>
<td>
                    <p>
                      Peak=107 Mean=17
                    </p>
                  </td>
<td>
                    <p>
                      Peak=5000 Mean=630
                    </p>
                  </td>
</tr>
<tr>
<td>
                    <p>
                      113
                    </p>
                  </td>
<td>
                    <p>
                      HPUX IA64, aCC A.06.06
                    </p>
                  </td>
<td>
                    <p>
                      Peak=270 Mean=20
                    </p>
                  </td>
<td>
                    <p>
                      Peak=4600 Mean=560
                    </p>
                  </td>
</tr>
</tbody>
</table></div>
</div>
<br class="table-break"><p>
            Error rates for the complement of the CDF and for the quantile functions
            are broadly similar. Special mention should go to the <code class="computeroutput"><span class="identifier">mode</span></code>
            function: there is no closed form for this function, so it is evaluated
            numerically by finding the maxima of the PDF: in principal this can not
            produce an accuracy greater than the square root of the machine epsilon.
          </p>
<a name="math_toolkit.dist.dist_ref.dists.nc_chi_squared_dist.tests"></a><h5>
<<<<<<< HEAD
<a name="id1209339"></a>
=======
<a name="id1208085"></a>
>>>>>>> ef7f0bb9
            <a class="link" href="nc_chi_squared_dist.html#math_toolkit.dist.dist_ref.dists.nc_chi_squared_dist.tests">Tests</a>
          </h5>
<p>
            There are two sets of test data used to verify this implementation: firstly
            we can compare with published data, for example with Table 6 of "Self-Validating
            Computations of Probabilities for Selected Central and Noncentral Univariate
            Probability Functions", Morgan C. Wang and William J. Kennedy, Journal
            of the American Statistical Association, Vol. 89, No. 427. (Sep., 1994),
            pp. 878-887. Secondly, we have tables of test data, computed with this
            implementation and using interval arithmetic - this data should be accurate
            to at least 50 decimal digits - and is the used for our accuracy tests.
          </p>
<a name="math_toolkit.dist.dist_ref.dists.nc_chi_squared_dist.implementation"></a><h5>
<<<<<<< HEAD
<a name="id1209358"></a>
=======
<a name="id1208104"></a>
>>>>>>> ef7f0bb9
            <a class="link" href="nc_chi_squared_dist.html#math_toolkit.dist.dist_ref.dists.nc_chi_squared_dist.implementation">Implementation</a>
          </h5>
<p>
            The CDF and its complement are evaluated as follows:
          </p>
<p>
            First we determine which of the two values (the CDF or its complement)
            is likely to be the smaller: for this we can use the relation due to
            Temme (see "Asymptotic and Numerical Aspects of the Noncentral Chi-Square
            Distribution", N. M. Temme, Computers Math. Applic. Vol 25, No.
            5, 55-63, 1993) that:
          </p>
<p>
            F(&#957;,&#955;;&#957;+&#955;) &#8776; 0.5
          </p>
<p>
            and so compute the CDF when the random variable is less than &#957;+&#955;, and its
            complement when the random variable is greater than &#957;+&#955;. If necessary the
            computed result is then subtracted from 1 to give the desired result
            (the CDF or its complement).
          </p>
<p>
            For small values of the non centrality parameter, the CDF is computed
            using the method of Ding (see "Algorithm AS 275: Computing the Non-Central
            #2 Distribution Function", Cherng G. Ding, Applied Statistics, Vol.
            41, No. 2. (1992), pp. 478-482). This uses the following series representation:
          </p>
<p>
            <span class="inlinemediaobject"><img src="../../../../../equations/nc_chi_squ_ref4.png"></span>
          </p>
<p>
            which requires just one call to <a class="link" href="../../../special/sf_gamma/gamma_derivatives.html" title="Derivative of the Incomplete Gamma Function">gamma_p_derivative</a>
            with the subsequent terms being computed by recursion as shown above.
          </p>
<p>
            For larger values of the non-centrality parameter, Ding's method can
            take an unreasonable number of terms before convergence is achieved.
            Furthermore, the largest term is not the first term, so in extreme cases
            the first term may be zero, leading to a zero result, even though the
            true value may be non-zero.
          </p>
<p>
            Therefore, when the non-centrality parameter is greater than 200, the
            method due to Krishnamoorthy (see "Computing discrete mixtures of
            continuous distributions: noncentral chisquare, noncentral t and the
            distribution of the square of the sample multiple correlation coefficient",
            Denise Benton and K. Krishnamoorthy, Computational Statistics &amp; Data
            Analysis, 43, (2003), 249-267) is used.
          </p>
<p>
            This method uses the well known sum:
          </p>
<p>
            <span class="inlinemediaobject"><img src="../../../../../equations/nc_chi_squ_ref5.png"></span>
          </p>
<p>
            Where P<sub>a</sub>(x) is the incomplete gamma function.
          </p>
<p>
            The method starts at the &#955;th term, which is where the Poisson weighting
            function achieves its maximum value, although this is not necessarily
            the largest overall term. Subsequent terms are calculated via the normal
            recurrence relations for the incomplete gamma function, and iteration
            proceeds both forwards and backwards until sufficient precision has been
            achieved. It should be noted that recurrence in the forwards direction
            of P<sub>a</sub>(x) is numerically unstable. However, since we always start <span class="emphasis"><em>after</em></span>
            the largest term in the series, numeric instability is introduced more
            slowly than the series converges.
          </p>
<p>
            Computation of the complement of the CDF uses an extension of Krishnamoorthy's
            method, given that:
          </p>
<p>
            <span class="inlinemediaobject"><img src="../../../../../equations/nc_chi_squ_ref6.png"></span>
          </p>
<p>
            we can again start at the &#955;'th term and proceed in both directions from
            there until the required precision is achieved. This time it is backwards
            recursion on the incomplete gamma function Q<sub>a</sub>(x) which is unstable. However,
            as long as we start well <span class="emphasis"><em>before</em></span> the largest term,
            this is not an issue in practice.
          </p>
<p>
            The PDF is computed directly using the relation:
          </p>
<p>
            <span class="inlinemediaobject"><img src="../../../../../equations/nc_chi_squ_ref3.png"></span>
          </p>
<p>
            Where <span class="emphasis"><em>f(x; v)</em></span> is the PDF of the central <a class="link" href="chi_squared_dist.html" title="Chi Squared Distribution">Chi
            Squared Distribution</a> and <span class="emphasis"><em>I<sub>v</sub>(x)</em></span> is a modified
            Bessel function, see <a class="link" href="../../../special/bessel/mbessel.html" title="Modified Bessel Functions of the First and Second Kinds">cyl_bessel_i</a>.
            For small values of the non-centrality parameter the relation in terms
            of <a class="link" href="../../../special/bessel/mbessel.html" title="Modified Bessel Functions of the First and Second Kinds">cyl_bessel_i</a>
            is used. However, this method fails for large values of the non-centrality
            parameter, so in that case the infinite sum is evaluated using the method
            of Benton and Krishnamoorthy, and the usual recurrence relations for
            successive terms.
          </p>
<p>
            The quantile functions are computed by numeric inversion of the CDF.
          </p>
<p>
            There is no <a href="http://en.wikipedia.org/wiki/Closed_form" target="_top">closed
            form</a> for the mode of the noncentral chi-squared distribution:
            it is computed numerically by finding the maximum of the PDF. Likewise,
            the median is computed numerically via the quantile.
          </p>
<p>
            The remaining non-member functions use the following formulas:
          </p>
<p>
            <span class="inlinemediaobject"><img src="../../../../../equations/nc_chi_squ_ref7.png"></span>
          </p>
<p>
            Some analytic properties of noncentral distributions (particularly unimodality,
            and monotonicity of their modes) are surveyed and summarized by:
          </p>
<p>
            Andrea van Aubel &amp; Wolfgang Gawronski, Applied Mathematics and Computation,
            141 (2003) 3-12.
          </p>
</div>
<table xmlns:rev="http://www.cs.rpi.edu/~gregod/boost/tools/doc/revision" width="100%"><tr>
<td align="left"></td>
<td align="right"><div class="copyright-footer">Copyright &#169; 2006 , 2007, 2008, 2009, 2010 John Maddock, Paul A. Bristow,
      Hubert Holin, Xiaogang Zhang, Bruno Lalande, Johan R&#229;de, Gautam Sewani and
      Thijs van den Berg<p>
        Distributed under the Boost Software License, Version 1.0. (See accompanying
        file LICENSE_1_0.txt or copy at <a href="http://www.boost.org/LICENSE_1_0.txt" target="_top">http://www.boost.org/LICENSE_1_0.txt</a>)
      </p>
</div></td>
</tr></table>
<hr>
<div class="spirit-nav">
<a accesskey="p" href="nc_beta_dist.html"><img src="../../../../../../../../../doc/src/images/prev.png" alt="Prev"></a><a accesskey="u" href="../dists.html"><img src="../../../../../../../../../doc/src/images/up.png" alt="Up"></a><a accesskey="h" href="../../../../index.html"><img src="../../../../../../../../../doc/src/images/home.png" alt="Home"></a><a accesskey="n" href="nc_f_dist.html"><img src="../../../../../../../../../doc/src/images/next.png" alt="Next"></a>
</div>
</body>
</html><|MERGE_RESOLUTION|>--- conflicted
+++ resolved
@@ -110,11 +110,7 @@
             <span class="inlinemediaobject"><img src="../../../../../graphs/nccs_pdf.png" align="middle"></span>
           </p>
 <a name="math_toolkit.dist.dist_ref.dists.nc_chi_squared_dist.member_functions"></a><h5>
-<<<<<<< HEAD
-<a name="id1208067"></a>
-=======
 <a name="id1206813"></a>
->>>>>>> ef7f0bb9
             <a class="link" href="nc_chi_squared_dist.html#math_toolkit.dist.dist_ref.dists.nc_chi_squared_dist.member_functions">Member
             Functions</a>
           </h5>
@@ -187,11 +183,7 @@
             <span class="special">==</span> <span class="identifier">q</span></code>.
           </p>
 <a name="math_toolkit.dist.dist_ref.dists.nc_chi_squared_dist.non_member_accessors"></a><h5>
-<<<<<<< HEAD
-<a name="id1208966"></a>
-=======
 <a name="id1207711"></a>
->>>>>>> ef7f0bb9
             <a class="link" href="nc_chi_squared_dist.html#math_toolkit.dist.dist_ref.dists.nc_chi_squared_dist.non_member_accessors">Non-member
             Accessors</a>
           </h5>
@@ -211,11 +203,7 @@
             The domain of the random variable is [0, +&#8734;].
           </p>
 <a name="math_toolkit.dist.dist_ref.dists.nc_chi_squared_dist.examples"></a><h5>
-<<<<<<< HEAD
-<a name="id1209066"></a>
-=======
 <a name="id1207811"></a>
->>>>>>> ef7f0bb9
             <a class="link" href="nc_chi_squared_dist.html#math_toolkit.dist.dist_ref.dists.nc_chi_squared_dist.examples">Examples</a>
           </h5>
 <p>
@@ -223,11 +211,7 @@
             example</a> for the noncentral chi-squared distribution.
           </p>
 <a name="math_toolkit.dist.dist_ref.dists.nc_chi_squared_dist.accuracy"></a><h5>
-<<<<<<< HEAD
-<a name="id1209092"></a>
-=======
 <a name="id1207837"></a>
->>>>>>> ef7f0bb9
             <a class="link" href="nc_chi_squared_dist.html#math_toolkit.dist.dist_ref.dists.nc_chi_squared_dist.accuracy">Accuracy</a>
           </h5>
 <p>
@@ -375,11 +359,7 @@
             produce an accuracy greater than the square root of the machine epsilon.
           </p>
 <a name="math_toolkit.dist.dist_ref.dists.nc_chi_squared_dist.tests"></a><h5>
-<<<<<<< HEAD
-<a name="id1209339"></a>
-=======
 <a name="id1208085"></a>
->>>>>>> ef7f0bb9
             <a class="link" href="nc_chi_squared_dist.html#math_toolkit.dist.dist_ref.dists.nc_chi_squared_dist.tests">Tests</a>
           </h5>
 <p>
@@ -393,11 +373,7 @@
             to at least 50 decimal digits - and is the used for our accuracy tests.
           </p>
 <a name="math_toolkit.dist.dist_ref.dists.nc_chi_squared_dist.implementation"></a><h5>
-<<<<<<< HEAD
-<a name="id1209358"></a>
-=======
 <a name="id1208104"></a>
->>>>>>> ef7f0bb9
             <a class="link" href="nc_chi_squared_dist.html#math_toolkit.dist.dist_ref.dists.nc_chi_squared_dist.implementation">Implementation</a>
           </h5>
 <p>
