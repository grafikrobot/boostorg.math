<html>
<head>
<meta http-equiv="Content-Type" content="text/html; charset=US-ASCII">
<title>Log Normal Distribution</title>
<link rel="stylesheet" href="../../../../../../../../../doc/src/boostbook.css" type="text/css">
<meta name="generator" content="DocBook XSL Stylesheets V1.74.0">
<link rel="home" href="../../../../index.html" title="Math Toolkit">
<link rel="up" href="../dists.html" title="Distributions">
<link rel="prev" href="logistic_dist.html" title="Logistic Distribution">
<link rel="next" href="negative_binomial_dist.html" title="Negative Binomial Distribution">
</head>
<body bgcolor="white" text="black" link="#0000FF" vlink="#840084" alink="#0000FF">
<table cellpadding="2" width="100%"><tr>
<td valign="top"><img alt="Boost C++ Libraries" width="277" height="86" src="../../../../../../../../../boost.png"></td>
<td align="center"><a href="../../../../../../../../../index.html">Home</a></td>
<td align="center"><a href="../../../../../../../../../libs/libraries.htm">Libraries</a></td>
<td align="center"><a href="http://www.boost.org/users/people.html">People</a></td>
<td align="center"><a href="http://www.boost.org/users/faq.html">FAQ</a></td>
<td align="center"><a href="../../../../../../../../../more/index.htm">More</a></td>
</tr></table>
<hr>
<div class="spirit-nav">
<a accesskey="p" href="logistic_dist.html"><img src="../../../../../../../../../doc/src/images/prev.png" alt="Prev"></a><a accesskey="u" href="../dists.html"><img src="../../../../../../../../../doc/src/images/up.png" alt="Up"></a><a accesskey="h" href="../../../../index.html"><img src="../../../../../../../../../doc/src/images/home.png" alt="Home"></a><a accesskey="n" href="negative_binomial_dist.html"><img src="../../../../../../../../../doc/src/images/next.png" alt="Next"></a>
</div>
<div class="section" lang="en">
<div class="titlepage"><div><div><h5 class="title">
<a name="math_toolkit.dist.dist_ref.dists.lognormal_dist"></a><a class="link" href="lognormal_dist.html" title="Log Normal Distribution">Log
          Normal Distribution</a>
</h5></div></div></div>
<p>
            
</p>
<pre class="programlisting"><span class="preprocessor">#include</span> <span class="special">&lt;</span><span class="identifier">boost</span><span class="special">/</span><span class="identifier">math</span><span class="special">/</span><span class="identifier">distributions</span><span class="special">/</span><span class="identifier">lognormal</span><span class="special">.</span><span class="identifier">hpp</span><span class="special">&gt;</span></pre>
<p>
          </p>
<pre class="programlisting"><span class="keyword">namespace</span> <span class="identifier">boost</span><span class="special">{</span> <span class="keyword">namespace</span> <span class="identifier">math</span><span class="special">{</span> 
   
<span class="keyword">template</span> <span class="special">&lt;</span><span class="keyword">class</span> <span class="identifier">RealType</span> <span class="special">=</span> <span class="keyword">double</span><span class="special">,</span> 
          <span class="keyword">class</span> <a class="link" href="../../../policy.html" title="Policies">Policy</a>   <span class="special">=</span> <a class="link" href="../../../policy/pol_ref/pol_ref_ref.html" title="Policy Class Reference">policies::policy&lt;&gt;</a> <span class="special">&gt;</span>
<span class="keyword">class</span> <span class="identifier">lognormal_distribution</span><span class="special">;</span>

<span class="keyword">typedef</span> <span class="identifier">lognormal_distribution</span><span class="special">&lt;&gt;</span> <span class="identifier">lognormal</span><span class="special">;</span>

<span class="keyword">template</span> <span class="special">&lt;</span><span class="keyword">class</span> <span class="identifier">RealType</span><span class="special">,</span> <span class="keyword">class</span> <a class="link" href="../../../policy.html" title="Policies">Policy</a><span class="special">&gt;</span>
<span class="keyword">class</span> <span class="identifier">lognormal_distribution</span>
<span class="special">{</span>
<span class="keyword">public</span><span class="special">:</span>
   <span class="keyword">typedef</span> <span class="identifier">RealType</span> <span class="identifier">value_type</span><span class="special">;</span>
   <span class="keyword">typedef</span> <span class="identifier">Policy</span>   <span class="identifier">policy_type</span><span class="special">;</span>
   <span class="comment">// Construct:
</span>   <span class="identifier">lognormal_distribution</span><span class="special">(</span><span class="identifier">RealType</span> <span class="identifier">location</span> <span class="special">=</span> <span class="number">0</span><span class="special">,</span> <span class="identifier">RealType</span> <span class="identifier">scale</span> <span class="special">=</span> <span class="number">1</span><span class="special">);</span>
   <span class="comment">// Accessors:
</span>   <span class="identifier">RealType</span> <span class="identifier">location</span><span class="special">()</span><span class="keyword">const</span><span class="special">;</span>
   <span class="identifier">RealType</span> <span class="identifier">scale</span><span class="special">()</span><span class="keyword">const</span><span class="special">;</span>
<span class="special">};</span>

<span class="special">}}</span> <span class="comment">// namespaces
</span></pre>
<p>
            The lognormal distribution is the distribution that arises when the logarithm
            of the random variable is normally distributed. A lognormal distribution
            results when the variable is the product of a large number of independent,
            identically-distributed variables.
          </p>
<p>
            For location and scale parameters <span class="emphasis"><em>m</em></span> and <span class="emphasis"><em>s</em></span>
            it is defined by the probability density function:
          </p>
<p>
            <span class="inlinemediaobject"><img src="../../../../../equations/lognormal_ref.png"></span>
          </p>
<p>
            The location and scale parameters are equivalent to the mean and standard
            deviation of the logarithm of the random variable.
          </p>
<p>
            The following graph illustrates the effect of the location parameter
            on the PDF, note that the range of the random variable remains [0,+&#8734;]
            irrespective of the value of the location parameter:
          </p>
<p>
            <span class="inlinemediaobject"><img src="../../../../../graphs/lognormal_pdf1.png" align="middle"></span>
          </p>
<p>
            The next graph illustrates the effect of the scale parameter on the PDF:
          </p>
<p>
            <span class="inlinemediaobject"><img src="../../../../../graphs/lognormal_pdf2.png" align="middle"></span>
          </p>
<a name="math_toolkit.dist.dist_ref.dists.lognormal_dist.member_functions"></a><h5>
<<<<<<< HEAD
<a name="id1196402"></a>
=======
<a name="id1198199"></a>
>>>>>>> ef7f0bb9
            <a class="link" href="lognormal_dist.html#math_toolkit.dist.dist_ref.dists.lognormal_dist.member_functions">Member
            Functions</a>
          </h5>
<pre class="programlisting"><span class="identifier">lognormal_distribution</span><span class="special">(</span><span class="identifier">RealType</span> <span class="identifier">location</span> <span class="special">=</span> <span class="number">0</span><span class="special">,</span> <span class="identifier">RealType</span> <span class="identifier">scale</span> <span class="special">=</span> <span class="number">1</span><span class="special">);</span>
</pre>
<p>
            Constructs a lognormal distribution with location <span class="emphasis"><em>location</em></span>
            and scale <span class="emphasis"><em>scale</em></span>.
          </p>
<p>
            The location parameter is the same as the mean of the logarithm of the
            random variate.
          </p>
<p>
            The scale parameter is the same as the standard deviation of the logarithm
            of the random variate.
          </p>
<p>
            Requires that the scale parameter is greater than zero, otherwise calls
            <a class="link" href="../../../main_overview/error_handling.html#domain_error">domain_error</a>.
          </p>
<pre class="programlisting"><span class="identifier">RealType</span> <span class="identifier">location</span><span class="special">()</span><span class="keyword">const</span><span class="special">;</span>
</pre>
<p>
            Returns the <span class="emphasis"><em>location</em></span> parameter of this distribution.
          </p>
<pre class="programlisting"><span class="identifier">RealType</span> <span class="identifier">scale</span><span class="special">()</span><span class="keyword">const</span><span class="special">;</span>
</pre>
<p>
            Returns the <span class="emphasis"><em>scale</em></span> parameter of this distribution.
          </p>
<a name="math_toolkit.dist.dist_ref.dists.lognormal_dist.non_member_accessors"></a><h5>
<<<<<<< HEAD
<a name="id1196562"></a>
=======
<a name="id1198360"></a>
>>>>>>> ef7f0bb9
            <a class="link" href="lognormal_dist.html#math_toolkit.dist.dist_ref.dists.lognormal_dist.non_member_accessors">Non-member
            Accessors</a>
          </h5>
<p>
            All the <a class="link" href="../nmp.html" title="Non-Member Properties">usual non-member
            accessor functions</a> that are generic to all distributions are supported:
            <a class="link" href="../nmp.html#math.dist.cdf">Cumulative Distribution Function</a>,
            <a class="link" href="../nmp.html#math.dist.pdf">Probability Density Function</a>, <a class="link" href="../nmp.html#math.dist.quantile">Quantile</a>, <a class="link" href="../nmp.html#math.dist.hazard">Hazard
            Function</a>, <a class="link" href="../nmp.html#math.dist.chf">Cumulative Hazard Function</a>,
            <a class="link" href="../nmp.html#math.dist.mean">mean</a>, <a class="link" href="../nmp.html#math.dist.median">median</a>,
            <a class="link" href="../nmp.html#math.dist.mode">mode</a>, <a class="link" href="../nmp.html#math.dist.variance">variance</a>,
            <a class="link" href="../nmp.html#math.dist.sd">standard deviation</a>, <a class="link" href="../nmp.html#math.dist.skewness">skewness</a>,
            <a class="link" href="../nmp.html#math.dist.kurtosis">kurtosis</a>, <a class="link" href="../nmp.html#math.dist.kurtosis_excess">kurtosis_excess</a>,
            <a class="link" href="../nmp.html#math.dist.range">range</a> and <a class="link" href="../nmp.html#math.dist.support">support</a>.
          </p>
<p>
            The domain of the random variable is [0,+&#8734;].
          </p>
<a name="math_toolkit.dist.dist_ref.dists.lognormal_dist.accuracy"></a><h5>
<<<<<<< HEAD
<a name="id1196662"></a>
=======
<a name="id1198459"></a>
>>>>>>> ef7f0bb9
            <a class="link" href="lognormal_dist.html#math_toolkit.dist.dist_ref.dists.lognormal_dist.accuracy">Accuracy</a>
          </h5>
<p>
            The lognormal distribution is implemented in terms of the standard library
            log and exp functions, plus the <a class="link" href="../../../special/sf_erf/error_function.html" title="Error Functions">error
            function</a>, and as such should have very low error rates.
          </p>
<a name="math_toolkit.dist.dist_ref.dists.lognormal_dist.implementation"></a><h5>
<<<<<<< HEAD
<a name="id1196688"></a>
=======
<a name="id1198486"></a>
>>>>>>> ef7f0bb9
            <a class="link" href="lognormal_dist.html#math_toolkit.dist.dist_ref.dists.lognormal_dist.implementation">Implementation</a>
          </h5>
<p>
            In the following table <span class="emphasis"><em>m</em></span> is the location parameter
            of the distribution, <span class="emphasis"><em>s</em></span> is its scale parameter,
            <span class="emphasis"><em>x</em></span> is the random variate, <span class="emphasis"><em>p</em></span>
            is the probability and <span class="emphasis"><em>q = 1-p</em></span>.
          </p>
<div class="informaltable"><table class="table">
<colgroup>
<col>
<col>
</colgroup>
<thead><tr>
<th>
                    <p>
                      Function
                    </p>
                  </th>
<th>
                    <p>
                      Implementation Notes
                    </p>
                  </th>
</tr></thead>
<tbody>
<tr>
<td>
                    <p>
                      pdf
                    </p>
                  </td>
<td>
                    <p>
                      Using the relation: pdf = e<sup>-(ln(x) - m)<sup>2 </sup> / 2s<sup>2 </sup> </sup> / (x * s * sqrt(2pi))
                    </p>
                  </td>
</tr>
<tr>
<td>
                    <p>
                      cdf
                    </p>
                  </td>
<td>
                    <p>
                      Using the relation: p = cdf(normal_distribtion&lt;RealType&gt;(m,
                      s), log(x))
                    </p>
                  </td>
</tr>
<tr>
<td>
                    <p>
                      cdf complement
                    </p>
                  </td>
<td>
                    <p>
                      Using the relation: q = cdf(complement(normal_distribtion&lt;RealType&gt;(m,
                      s), log(x)))
                    </p>
                  </td>
</tr>
<tr>
<td>
                    <p>
                      quantile
                    </p>
                  </td>
<td>
                    <p>
                      Using the relation: x = exp(quantile(normal_distribtion&lt;RealType&gt;(m,
                      s), p))
                    </p>
                  </td>
</tr>
<tr>
<td>
                    <p>
                      quantile from the complement
                    </p>
                  </td>
<td>
                    <p>
                      Using the relation: x = exp(quantile(complement(normal_distribtion&lt;RealType&gt;(m,
                      s), q)))
                    </p>
                  </td>
</tr>
<tr>
<td>
                    <p>
                      mean
                    </p>
                  </td>
<td>
                    <p>
                      e<sup>m + s<sup>2 </sup> / 2 </sup>
                    </p>
                  </td>
</tr>
<tr>
<td>
                    <p>
                      variance
                    </p>
                  </td>
<td>
                    <p>
                      (e<sup>s<sup>2</sup> </sup> - 1) * e<sup>2m + s<sup>2 </sup> </sup>
                    </p>
                  </td>
</tr>
<tr>
<td>
                    <p>
                      mode
                    </p>
                  </td>
<td>
                    <p>
                      e<sup>m + s<sup>2 </sup> </sup>
                    </p>
                  </td>
</tr>
<tr>
<td>
                    <p>
                      skewness
                    </p>
                  </td>
<td>
                    <p>
                      sqrt(e<sup>s<sup>2</sup> </sup> - 1) * (2 + e<sup>s<sup>2</sup> </sup>)
                    </p>
                  </td>
</tr>
<tr>
<td>
                    <p>
                      kurtosis
                    </p>
                  </td>
<td>
                    <p>
                      e<sup>4s<sup>2</sup> </sup> + 2e<sup>3s<sup>2</sup> </sup> + 3e<sup>2s<sup>2</sup> </sup> - 3
                    </p>
                  </td>
</tr>
<tr>
<td>
                    <p>
                      kurtosis excess
                    </p>
                  </td>
<td>
                    <p>
                      e<sup>4s<sup>2</sup> </sup> + 2e<sup>3s<sup>2</sup> </sup> + 3e<sup>2s<sup>2</sup> </sup> - 6
                    </p>
                  </td>
</tr>
</tbody>
</table></div>
</div>
<table xmlns:rev="http://www.cs.rpi.edu/~gregod/boost/tools/doc/revision" width="100%"><tr>
<td align="left"></td>
<td align="right"><div class="copyright-footer">Copyright &#169; 2006 , 2007, 2008, 2009, 2010 John Maddock, Paul A. Bristow,
      Hubert Holin, Xiaogang Zhang, Bruno Lalande, Johan R&#229;de, Gautam Sewani and
      Thijs van den Berg<p>
        Distributed under the Boost Software License, Version 1.0. (See accompanying
        file LICENSE_1_0.txt or copy at <a href="http://www.boost.org/LICENSE_1_0.txt" target="_top">http://www.boost.org/LICENSE_1_0.txt</a>)
      </p>
</div></td>
</tr></table>
<hr>
<div class="spirit-nav">
<a accesskey="p" href="logistic_dist.html"><img src="../../../../../../../../../doc/src/images/prev.png" alt="Prev"></a><a accesskey="u" href="../dists.html"><img src="../../../../../../../../../doc/src/images/up.png" alt="Up"></a><a accesskey="h" href="../../../../index.html"><img src="../../../../../../../../../doc/src/images/home.png" alt="Home"></a><a accesskey="n" href="negative_binomial_dist.html"><img src="../../../../../../../../../doc/src/images/next.png" alt="Next"></a>
</div>
</body>
</html><|MERGE_RESOLUTION|>--- conflicted
+++ resolved
@@ -88,11 +88,7 @@
             <span class="inlinemediaobject"><img src="../../../../../graphs/lognormal_pdf2.png" align="middle"></span>
           </p>
 <a name="math_toolkit.dist.dist_ref.dists.lognormal_dist.member_functions"></a><h5>
-<<<<<<< HEAD
-<a name="id1196402"></a>
-=======
 <a name="id1198199"></a>
->>>>>>> ef7f0bb9
             <a class="link" href="lognormal_dist.html#math_toolkit.dist.dist_ref.dists.lognormal_dist.member_functions">Member
             Functions</a>
           </h5>
@@ -125,11 +121,7 @@
             Returns the <span class="emphasis"><em>scale</em></span> parameter of this distribution.
           </p>
 <a name="math_toolkit.dist.dist_ref.dists.lognormal_dist.non_member_accessors"></a><h5>
-<<<<<<< HEAD
-<a name="id1196562"></a>
-=======
 <a name="id1198360"></a>
->>>>>>> ef7f0bb9
             <a class="link" href="lognormal_dist.html#math_toolkit.dist.dist_ref.dists.lognormal_dist.non_member_accessors">Non-member
             Accessors</a>
           </h5>
@@ -149,11 +141,7 @@
             The domain of the random variable is [0,+&#8734;].
           </p>
 <a name="math_toolkit.dist.dist_ref.dists.lognormal_dist.accuracy"></a><h5>
-<<<<<<< HEAD
-<a name="id1196662"></a>
-=======
 <a name="id1198459"></a>
->>>>>>> ef7f0bb9
             <a class="link" href="lognormal_dist.html#math_toolkit.dist.dist_ref.dists.lognormal_dist.accuracy">Accuracy</a>
           </h5>
 <p>
@@ -162,11 +150,7 @@
             function</a>, and as such should have very low error rates.
           </p>
 <a name="math_toolkit.dist.dist_ref.dists.lognormal_dist.implementation"></a><h5>
-<<<<<<< HEAD
-<a name="id1196688"></a>
-=======
 <a name="id1198486"></a>
->>>>>>> ef7f0bb9
             <a class="link" href="lognormal_dist.html#math_toolkit.dist.dist_ref.dists.lognormal_dist.implementation">Implementation</a>
           </h5>
 <p>
