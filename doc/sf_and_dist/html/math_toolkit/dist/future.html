<html>
<head>
<meta http-equiv="Content-Type" content="text/html; charset=US-ASCII">
<title>Extras/Future Directions</title>
<link rel="stylesheet" href="../../../../../../../doc/src/boostbook.css" type="text/css">
<meta name="generator" content="DocBook XSL Stylesheets V1.74.0">
<link rel="home" href="../../index.html" title="Math Toolkit">
<link rel="up" href="../dist.html" title="Statistical Distributions and Functions">
<link rel="prev" href="dist_ref/dist_algorithms.html" title="Distribution Algorithms">
<link rel="next" href="../special.html" title="Special Functions">
</head>
<body bgcolor="white" text="black" link="#0000FF" vlink="#840084" alink="#0000FF">
<table cellpadding="2" width="100%"><tr>
<td valign="top"><img alt="Boost C++ Libraries" width="277" height="86" src="../../../../../../../boost.png"></td>
<td align="center"><a href="../../../../../../../index.html">Home</a></td>
<td align="center"><a href="../../../../../../../libs/libraries.htm">Libraries</a></td>
<td align="center"><a href="http://www.boost.org/users/people.html">People</a></td>
<td align="center"><a href="http://www.boost.org/users/faq.html">FAQ</a></td>
<td align="center"><a href="../../../../../../../more/index.htm">More</a></td>
</tr></table>
<hr>
<div class="spirit-nav">
<a accesskey="p" href="dist_ref/dist_algorithms.html"><img src="../../../../../../../doc/src/images/prev.png" alt="Prev"></a><a accesskey="u" href="../dist.html"><img src="../../../../../../../doc/src/images/up.png" alt="Up"></a><a accesskey="h" href="../../index.html"><img src="../../../../../../../doc/src/images/home.png" alt="Home"></a><a accesskey="n" href="../special.html"><img src="../../../../../../../doc/src/images/next.png" alt="Next"></a>
</div>
<div class="section" lang="en">
<div class="titlepage"><div><div><h3 class="title">
<a name="math_toolkit.dist.future"></a><a class="link" href="future.html" title="Extras/Future Directions">Extras/Future Directions</a>
</h3></div></div></div>
<a name="math_toolkit.dist.future.adding_additional_location_and_scale_parameters"></a><h5>
<<<<<<< HEAD
<a name="id1224617"></a>
=======
<a name="id1226582"></a>
>>>>>>> ef7f0bb9
        <a class="link" href="future.html#math_toolkit.dist.future.adding_additional_location_and_scale_parameters">Adding
        Additional Location and Scale Parameters</a>
      </h5>
<p>
        In some modelling applications we require a distribution with a specific
        location and scale: often this equates to a specific mean and standard deviation,
        although for many distributions the relationship between these properties
        and the location and scale parameters are non-trivial. See <a href="http://www.itl.nist.gov/div898/handbook/eda/section3/eda364.htm" target="_top">http://www.itl.nist.gov/div898/handbook/eda/section3/eda364.htm</a>
        for more information.
      </p>
<p>
        The obvious way to handle this is via an adapter template:
      </p>
<pre class="programlisting"><span class="keyword">template</span> <span class="special">&lt;</span><span class="keyword">class</span> <span class="identifier">Dist</span><span class="special">&gt;</span>
<span class="keyword">class</span> <span class="identifier">scaled_distribution</span>
<span class="special">{</span>
   <span class="identifier">scaled_distribution</span><span class="special">(</span>
     <span class="keyword">const</span> <span class="identifier">Dist</span> <span class="identifier">dist</span><span class="special">,</span> 
     <span class="keyword">typename</span> <span class="identifier">Dist</span><span class="special">::</span><span class="identifier">value_type</span> <span class="identifier">location</span><span class="special">,</span>
     <span class="keyword">typename</span> <span class="identifier">Dist</span><span class="special">::</span><span class="identifier">value_type</span> <span class="identifier">scale</span> <span class="special">=</span> <span class="number">0</span><span class="special">);</span>
<span class="special">};</span>
</pre>
<p>
        Which would then have its own set of overloads for the non-member accessor
        functions.
      </p>
<a name="math_toolkit.dist.future.an__quot_any_distribution_quot__class"></a><h5>
<<<<<<< HEAD
<a name="id1224782"></a>
=======
<a name="id1226746"></a>
>>>>>>> ef7f0bb9
        <a class="link" href="future.html#math_toolkit.dist.future.an__quot_any_distribution_quot__class">An
        "any_distribution" class</a>
      </h5>
<p>
        It is easy to add a distribution object that virtualises the actual type
        of the distribution, and can therefore hold "any" object that conforms
        to the conceptual requirements of a distribution:
      </p>
<pre class="programlisting"><span class="keyword">template</span> <span class="special">&lt;</span><span class="keyword">class</span> <span class="identifier">RealType</span><span class="special">&gt;</span>
<span class="keyword">class</span> <span class="identifier">any_distribution</span>
<span class="special">{</span>
<span class="keyword">public</span><span class="special">:</span>
   <span class="keyword">template</span> <span class="special">&lt;</span><span class="keyword">class</span> <span class="identifier">Distribution</span><span class="special">&gt;</span>
   <span class="identifier">any_distribution</span><span class="special">(</span><span class="keyword">const</span> <span class="identifier">Distribution</span><span class="special">&amp;</span> <span class="identifier">d</span><span class="special">);</span>
<span class="special">};</span>

<span class="comment">// Get the cdf of the underlying distribution:
</span><span class="keyword">template</span> <span class="special">&lt;</span><span class="keyword">class</span> <span class="identifier">RealType</span><span class="special">&gt;</span>
<span class="identifier">RealType</span> <span class="identifier">cdf</span><span class="special">(</span><span class="keyword">const</span> <span class="identifier">any_distribution</span><span class="special">&lt;</span><span class="identifier">RealType</span><span class="special">&gt;&amp;</span> <span class="identifier">d</span><span class="special">,</span> <span class="identifier">RealType</span> <span class="identifier">x</span><span class="special">);</span>
<span class="comment">// etc....
</span></pre>
<p>
        Such a class would facilitate the writing of non-template code that can function
        with any distribution type.
      </p>
<p>
        The <a href="http://sourceforge.net/projects/distexplorer/" target="_top">Statistical
        Distribution Explorer</a> utility for Windows is a usage example.
      </p>
<p>
        It's not clear yet whether there is a compelling use case though. Possibly
        tests for goodness of fit might provide such a use case: this needs more
        investigation.
      </p>
<a name="math_toolkit.dist.future.higher_level_hypothesis_tests"></a><h5>
<<<<<<< HEAD
<a name="id1225002"></a>
=======
<a name="id1226967"></a>
>>>>>>> ef7f0bb9
        <a class="link" href="future.html#math_toolkit.dist.future.higher_level_hypothesis_tests">Higher
        Level Hypothesis Tests</a>
      </h5>
<p>
        Higher-level tests roughly corresponding to the <a href="http://documents.wolfram.com/mathematica/Add-onsLinks/StandardPackages/Statistics/HypothesisTests.html" target="_top">Mathematica
        Hypothesis Tests</a> package could be added reasonably easily, for example:
      </p>
<pre class="programlisting"><span class="keyword">template</span> <span class="special">&lt;</span><span class="keyword">class</span> <span class="identifier">InputIterator</span><span class="special">&gt;</span>
<span class="keyword">typename</span> <span class="identifier">std</span><span class="special">::</span><span class="identifier">iterator_traits</span><span class="special">&lt;</span><span class="identifier">InputIterator</span><span class="special">&gt;::</span><span class="identifier">value_type</span>
   <span class="identifier">test_equal_mean</span><span class="special">(</span>
     <span class="identifier">InputIterator</span> <span class="identifier">a</span><span class="special">,</span>
     <span class="identifier">InputIterator</span> <span class="identifier">b</span><span class="special">,</span>
     <span class="keyword">typename</span> <span class="identifier">std</span><span class="special">::</span><span class="identifier">iterator_traits</span><span class="special">&lt;</span><span class="identifier">InputIterator</span><span class="special">&gt;::</span><span class="identifier">value_type</span> <span class="identifier">expected_mean</span><span class="special">);</span>
</pre>
<p>
        Returns the probability that the data in the sequence [a,b) has the mean
        <span class="emphasis"><em>expected_mean</em></span>.
      </p>
<a name="math_toolkit.dist.future.integration_with_statistical_accumulators"></a><h5>
<<<<<<< HEAD
<a name="id1225163"></a>
=======
<a name="id1227128"></a>
>>>>>>> ef7f0bb9
        <a class="link" href="future.html#math_toolkit.dist.future.integration_with_statistical_accumulators">Integration
        With Statistical Accumulators</a>
      </h5>
<p>
        <a href="http://boost-sandbox.sourceforge.net/libs/accumulators/doc/html/index.html" target="_top">Eric
        Niebler's accumulator framework</a> - also work in progress - provides
        the means to calculate various statistical properties from experimental data.
        There is an opportunity to integrate the statistical tests with this framework
        at some later date:
      </p>
<pre class="programlisting"><span class="comment">// Define an accumulator, all required statistics to calculate the test
</span><span class="comment">// are calculated automatically:
</span><span class="identifier">accumulator_set</span><span class="special">&lt;</span><span class="keyword">double</span><span class="special">,</span> <span class="identifier">features</span><span class="special">&lt;</span><span class="identifier">tag</span><span class="special">::</span><span class="identifier">test_expected_mean</span><span class="special">&gt;</span> <span class="special">&gt;</span> <span class="identifier">acc</span><span class="special">(</span><span class="identifier">expected_mean</span><span class="special">=</span><span class="number">4</span><span class="special">);</span>
<span class="comment">// Pass our data to the accumulator:
</span><span class="identifier">acc</span> <span class="special">=</span> <span class="identifier">std</span><span class="special">::</span><span class="identifier">for_each</span><span class="special">(</span><span class="identifier">mydata</span><span class="special">.</span><span class="identifier">begin</span><span class="special">(),</span> <span class="identifier">mydata</span><span class="special">.</span><span class="identifier">end</span><span class="special">(),</span> <span class="identifier">acc</span><span class="special">);</span>
<span class="comment">// Extract the result:
</span><span class="keyword">double</span> <span class="identifier">p</span> <span class="special">=</span> <span class="identifier">probability</span><span class="special">(</span><span class="identifier">acc</span><span class="special">);</span>
</pre>
</div>
<table xmlns:rev="http://www.cs.rpi.edu/~gregod/boost/tools/doc/revision" width="100%"><tr>
<td align="left"></td>
<td align="right"><div class="copyright-footer">Copyright &#169; 2006 , 2007, 2008, 2009, 2010 John Maddock, Paul A. Bristow,
      Hubert Holin, Xiaogang Zhang, Bruno Lalande, Johan R&#229;de, Gautam Sewani and
      Thijs van den Berg<p>
        Distributed under the Boost Software License, Version 1.0. (See accompanying
        file LICENSE_1_0.txt or copy at <a href="http://www.boost.org/LICENSE_1_0.txt" target="_top">http://www.boost.org/LICENSE_1_0.txt</a>)
      </p>
</div></td>
</tr></table>
<hr>
<div class="spirit-nav">
<a accesskey="p" href="dist_ref/dist_algorithms.html"><img src="../../../../../../../doc/src/images/prev.png" alt="Prev"></a><a accesskey="u" href="../dist.html"><img src="../../../../../../../doc/src/images/up.png" alt="Up"></a><a accesskey="h" href="../../index.html"><img src="../../../../../../../doc/src/images/home.png" alt="Home"></a><a accesskey="n" href="../special.html"><img src="../../../../../../../doc/src/images/next.png" alt="Next"></a>
</div>
</body>
</html><|MERGE_RESOLUTION|>--- conflicted
+++ resolved
@@ -27,11 +27,7 @@
 <a name="math_toolkit.dist.future"></a><a class="link" href="future.html" title="Extras/Future Directions">Extras/Future Directions</a>
 </h3></div></div></div>
 <a name="math_toolkit.dist.future.adding_additional_location_and_scale_parameters"></a><h5>
-<<<<<<< HEAD
-<a name="id1224617"></a>
-=======
 <a name="id1226582"></a>
->>>>>>> ef7f0bb9
         <a class="link" href="future.html#math_toolkit.dist.future.adding_additional_location_and_scale_parameters">Adding
         Additional Location and Scale Parameters</a>
       </h5>
@@ -59,11 +55,7 @@
         functions.
       </p>
 <a name="math_toolkit.dist.future.an__quot_any_distribution_quot__class"></a><h5>
-<<<<<<< HEAD
-<a name="id1224782"></a>
-=======
 <a name="id1226746"></a>
->>>>>>> ef7f0bb9
         <a class="link" href="future.html#math_toolkit.dist.future.an__quot_any_distribution_quot__class">An
         "any_distribution" class</a>
       </h5>
@@ -99,11 +91,7 @@
         investigation.
       </p>
 <a name="math_toolkit.dist.future.higher_level_hypothesis_tests"></a><h5>
-<<<<<<< HEAD
-<a name="id1225002"></a>
-=======
 <a name="id1226967"></a>
->>>>>>> ef7f0bb9
         <a class="link" href="future.html#math_toolkit.dist.future.higher_level_hypothesis_tests">Higher
         Level Hypothesis Tests</a>
       </h5>
@@ -123,11 +111,7 @@
         <span class="emphasis"><em>expected_mean</em></span>.
       </p>
 <a name="math_toolkit.dist.future.integration_with_statistical_accumulators"></a><h5>
-<<<<<<< HEAD
-<a name="id1225163"></a>
-=======
 <a name="id1227128"></a>
->>>>>>> ef7f0bb9
         <a class="link" href="future.html#math_toolkit.dist.future.integration_with_statistical_accumulators">Integration
         With Statistical Accumulators</a>
       </h5>
