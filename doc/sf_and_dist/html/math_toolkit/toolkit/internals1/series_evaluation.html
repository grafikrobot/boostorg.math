<html>
<head>
<meta http-equiv="Content-Type" content="text/html; charset=US-ASCII">
<title>Series Evaluation</title>
<link rel="stylesheet" href="../../../../../../../../doc/src/boostbook.css" type="text/css">
<meta name="generator" content="DocBook XSL Stylesheets V1.74.0">
<link rel="home" href="../../../index.html" title="Math Toolkit">
<link rel="up" href="../internals1.html" title="Utilities - Constants &amp; Tools">
<link rel="prev" href="constants.html" title="Numeric Constants">
<link rel="next" href="cf.html" title="Continued Fraction Evaluation">
</head>
<body bgcolor="white" text="black" link="#0000FF" vlink="#840084" alink="#0000FF">
<table cellpadding="2" width="100%"><tr>
<td valign="top"><img alt="Boost C++ Libraries" width="277" height="86" src="../../../../../../../../boost.png"></td>
<td align="center"><a href="../../../../../../../../index.html">Home</a></td>
<td align="center"><a href="../../../../../../../../libs/libraries.htm">Libraries</a></td>
<td align="center"><a href="http://www.boost.org/users/people.html">People</a></td>
<td align="center"><a href="http://www.boost.org/users/faq.html">FAQ</a></td>
<td align="center"><a href="../../../../../../../../more/index.htm">More</a></td>
</tr></table>
<hr>
<div class="spirit-nav">
<a accesskey="p" href="constants.html"><img src="../../../../../../../../doc/src/images/prev.png" alt="Prev"></a><a accesskey="u" href="../internals1.html"><img src="../../../../../../../../doc/src/images/up.png" alt="Up"></a><a accesskey="h" href="../../../index.html"><img src="../../../../../../../../doc/src/images/home.png" alt="Home"></a><a accesskey="n" href="cf.html"><img src="../../../../../../../../doc/src/images/next.png" alt="Next"></a>
</div>
<div class="section" lang="en">
<div class="titlepage"><div><div><h4 class="title">
<a name="math_toolkit.toolkit.internals1.series_evaluation"></a><a class="link" href="series_evaluation.html" title="Series Evaluation">Series
        Evaluation</a>
</h4></div></div></div>
<a name="math_toolkit.toolkit.internals1.series_evaluation.synopsis"></a><h5>
<<<<<<< HEAD
<a name="id1354448"></a>
=======
<a name="id1365677"></a>
>>>>>>> ef7f0bb9
          <a class="link" href="series_evaluation.html#math_toolkit.toolkit.internals1.series_evaluation.synopsis">Synopsis</a>
        </h5>
<p>
          
</p>
<pre class="programlisting"><span class="preprocessor">#include</span> <span class="special">&lt;</span><span class="identifier">boost</span><span class="special">/</span><span class="identifier">math</span><span class="special">/</span><span class="identifier">tools</span><span class="special">/</span><span class="identifier">series</span><span class="special">.</span><span class="identifier">hpp</span><span class="special">&gt;</span>
</pre>
<p>
        </p>
<pre class="programlisting"><span class="keyword">namespace</span> <span class="identifier">boost</span><span class="special">{</span> <span class="keyword">namespace</span> <span class="identifier">math</span><span class="special">{</span> <span class="keyword">namespace</span> <span class="identifier">tools</span><span class="special">{</span>

<span class="keyword">template</span> <span class="special">&lt;</span><span class="keyword">class</span> <span class="identifier">Functor</span><span class="special">,</span> <span class="keyword">class</span> <span class="identifier">U</span><span class="special">,</span> <span class="keyword">class</span> <span class="identifier">V</span><span class="special">&gt;</span>
<span class="keyword">inline</span> <span class="keyword">typename</span> <span class="identifier">Functor</span><span class="special">::</span><span class="identifier">result_type</span> <span class="identifier">sum_series</span><span class="special">(</span><span class="identifier">Functor</span><span class="special">&amp;</span> <span class="identifier">func</span><span class="special">,</span> <span class="keyword">const</span> <span class="identifier">U</span><span class="special">&amp;</span> <span class="identifier">tolerance</span><span class="special">,</span> <span class="identifier">boost</span><span class="special">::</span><span class="identifier">uintmax_t</span><span class="special">&amp;</span> <span class="identifier">max_terms</span><span class="special">,</span> <span class="keyword">const</span> <span class="identifier">V</span><span class="special">&amp;</span> <span class="identifier">init_value</span><span class="special">);</span>

<span class="keyword">template</span> <span class="special">&lt;</span><span class="keyword">class</span> <span class="identifier">Functor</span><span class="special">,</span> <span class="keyword">class</span> <span class="identifier">U</span><span class="special">,</span> <span class="keyword">class</span> <span class="identifier">V</span><span class="special">&gt;</span>
<span class="keyword">inline</span> <span class="keyword">typename</span> <span class="identifier">Functor</span><span class="special">::</span><span class="identifier">result_type</span> <span class="identifier">sum_series</span><span class="special">(</span><span class="identifier">Functor</span><span class="special">&amp;</span> <span class="identifier">func</span><span class="special">,</span> <span class="keyword">const</span> <span class="identifier">U</span><span class="special">&amp;</span> <span class="identifier">tolerance</span><span class="special">,</span> <span class="identifier">boost</span><span class="special">::</span><span class="identifier">uintmax_t</span><span class="special">&amp;</span> <span class="identifier">max_terms</span><span class="special">);</span>

<span class="comment">//
</span><span class="comment">// The following interfaces are now deprecated:
</span><span class="comment">//   
</span><span class="keyword">template</span> <span class="special">&lt;</span><span class="keyword">class</span> <span class="identifier">Functor</span><span class="special">&gt;</span>
<span class="keyword">typename</span> <span class="identifier">Functor</span><span class="special">::</span><span class="identifier">result_type</span> <span class="identifier">sum_series</span><span class="special">(</span><span class="identifier">Functor</span><span class="special">&amp;</span> <span class="identifier">func</span><span class="special">,</span> <span class="keyword">int</span> <span class="identifier">bits</span><span class="special">);</span>

<span class="keyword">template</span> <span class="special">&lt;</span><span class="keyword">class</span> <span class="identifier">Functor</span><span class="special">&gt;</span>
<span class="keyword">typename</span> <span class="identifier">Functor</span><span class="special">::</span><span class="identifier">result_type</span> <span class="identifier">sum_series</span><span class="special">(</span><span class="identifier">Functor</span><span class="special">&amp;</span> <span class="identifier">func</span><span class="special">,</span> <span class="keyword">int</span> <span class="identifier">bits</span><span class="special">,</span> <span class="identifier">boost</span><span class="special">::</span><span class="identifier">uintmax_t</span><span class="special">&amp;</span> <span class="identifier">max_terms</span><span class="special">);</span>

<span class="keyword">template</span> <span class="special">&lt;</span><span class="keyword">class</span> <span class="identifier">Functor</span><span class="special">,</span> <span class="keyword">class</span> <span class="identifier">U</span><span class="special">&gt;</span>
<span class="keyword">typename</span> <span class="identifier">Functor</span><span class="special">::</span><span class="identifier">result_type</span> <span class="identifier">sum_series</span><span class="special">(</span><span class="identifier">Functor</span><span class="special">&amp;</span> <span class="identifier">func</span><span class="special">,</span> <span class="keyword">int</span> <span class="identifier">bits</span><span class="special">,</span> <span class="identifier">U</span> <span class="identifier">init_value</span><span class="special">);</span>

<span class="keyword">template</span> <span class="special">&lt;</span><span class="keyword">class</span> <span class="identifier">Functor</span><span class="special">,</span> <span class="keyword">class</span> <span class="identifier">U</span><span class="special">&gt;</span>
<span class="keyword">typename</span> <span class="identifier">Functor</span><span class="special">::</span><span class="identifier">result_type</span> <span class="identifier">sum_series</span><span class="special">(</span><span class="identifier">Functor</span><span class="special">&amp;</span> <span class="identifier">func</span><span class="special">,</span> <span class="keyword">int</span> <span class="identifier">bits</span><span class="special">,</span> <span class="identifier">boost</span><span class="special">::</span><span class="identifier">uintmax_t</span><span class="special">&amp;</span> <span class="identifier">max_terms</span><span class="special">,</span> <span class="identifier">U</span> <span class="identifier">init_value</span><span class="special">);</span>

<span class="keyword">template</span> <span class="special">&lt;</span><span class="keyword">class</span> <span class="identifier">Functor</span><span class="special">&gt;</span>
<span class="keyword">typename</span> <span class="identifier">Functor</span><span class="special">::</span><span class="identifier">result_type</span> <span class="identifier">kahan_sum_series</span><span class="special">(</span><span class="identifier">Functor</span><span class="special">&amp;</span> <span class="identifier">func</span><span class="special">,</span> <span class="keyword">int</span> <span class="identifier">bits</span><span class="special">);</span>

<span class="keyword">template</span> <span class="special">&lt;</span><span class="keyword">class</span> <span class="identifier">Functor</span><span class="special">&gt;</span>
<span class="keyword">typename</span> <span class="identifier">Functor</span><span class="special">::</span><span class="identifier">result_type</span> <span class="identifier">kahan_sum_series</span><span class="special">(</span><span class="identifier">Functor</span><span class="special">&amp;</span> <span class="identifier">func</span><span class="special">,</span> <span class="keyword">int</span> <span class="identifier">bits</span><span class="special">,</span> <span class="identifier">boost</span><span class="special">::</span><span class="identifier">uintmax_t</span><span class="special">&amp;</span> <span class="identifier">max_terms</span><span class="special">);</span>

<span class="special">}}}</span> <span class="comment">// namespaces
</span></pre>
<a name="math_toolkit.toolkit.internals1.series_evaluation.description"></a><h5>
<<<<<<< HEAD
<a name="id1355460"></a>
=======
<a name="id1366689"></a>
>>>>>>> ef7f0bb9
          <a class="link" href="series_evaluation.html#math_toolkit.toolkit.internals1.series_evaluation.description">Description</a>
        </h5>
<p>
          These algorithms are intended for the <a href="http://en.wikipedia.org/wiki/Series_%28mathematics%29" target="_top">summation
          of infinite series</a>.
        </p>
<p>
          Each of the algorithms takes a nullary-function object as the first argument:
          the function object will be repeatedly invoked to pull successive terms
          from the series being summed.
        </p>
<p>
          The second argument is the precision required, summation will stop when
          the next term is less than <span class="emphasis"><em>tolerance</em></span> times the result.
          The deprecated versions of sum_series take an integer number of bits here
          - internally they just convert this to a tolerance and forward the call.
        </p>
<p>
          The third argument <span class="emphasis"><em>max_terms</em></span> sets an upper limit on
          the number of terms of the series to evaluate. In addition, on exit the
          function will set <span class="emphasis"><em>max_terms</em></span> to the actual number of
          terms of the series that were evaluated: this is particularly useful for
          profiling the convergence properties of a new series.
        </p>
<p>
          The final optional argument <span class="emphasis"><em>init_value</em></span> is the initial
          value of the sum to which the terms of the series should be added. This
          is useful in two situations:
        </p>
<div class="itemizedlist"><ul type="disc">
<li>
              Where the first value of the series has a different formula to successive
              terms. In this case the first value in the series can be passed as
              the last argument and the logic of the function object can then be
              simplified to return subsequent terms.
            </li>
<li>
              Where the series is being added (or subtracted) from some other value:
              termination of the series will likely occur much more rapidly if that
              other value is passed as the last argument. For example, there are
              several functions that can be expressed as <span class="emphasis"><em>1 - S(z)</em></span>
              where S(z) is an infinite series. In this case, pass -1 as the last
              argument and then negate the result of the summation to get the result
              of <span class="emphasis"><em>1 - S(z)</em></span>.
            </li>
</ul></div>
<p>
          The two <span class="emphasis"><em>kahan_sum_series</em></span> variants of these algorithms
          maintain a carry term that corrects for roundoff error during summation.
          They are inspired by the <a href="http://en.wikipedia.org/wiki/Kahan_Summation_Algorithm" target="_top"><span class="emphasis"><em>Kahan
          Summation Formula</em></span></a> that appears in <a href="http://docs.sun.com/source/806-3568/ncg_goldberg.html" target="_top">What
          Every Computer Scientist Should Know About Floating-Point Arithmetic</a>.
          However, it should be pointed out that there are very few series that require
          summation in this way.
        </p>
<a name="math_toolkit.toolkit.internals1.series_evaluation.example"></a><h5>
<<<<<<< HEAD
<a name="id1355558"></a>
=======
<a name="id1366787"></a>
>>>>>>> ef7f0bb9
          <a class="link" href="series_evaluation.html#math_toolkit.toolkit.internals1.series_evaluation.example">Example</a>
        </h5>
<p>
          Let's suppose we want to implement <span class="emphasis"><em>log(1+x)</em></span> via its
          infinite series,
        </p>
<p>
          <span class="inlinemediaobject"><img src="../../../../equations/log1pseries.png"></span>
        </p>
<p>
          We begin by writing a small function object to return successive terms
          of the series:
        </p>
<pre class="programlisting"><span class="keyword">template</span> <span class="special">&lt;</span><span class="keyword">class</span> <span class="identifier">T</span><span class="special">&gt;</span>
<span class="keyword">struct</span> <span class="identifier">log1p_series</span>
<span class="special">{</span>
   <span class="comment">// we must define a result_type typedef:
</span>   <span class="keyword">typedef</span> <span class="identifier">T</span> <span class="identifier">result_type</span><span class="special">;</span>

   <span class="identifier">log1p_series</span><span class="special">(</span><span class="identifier">T</span> <span class="identifier">x</span><span class="special">)</span>
      <span class="special">:</span> <span class="identifier">k</span><span class="special">(</span><span class="number">0</span><span class="special">),</span> <span class="identifier">m_mult</span><span class="special">(-</span><span class="identifier">x</span><span class="special">),</span> <span class="identifier">m_prod</span><span class="special">(-</span><span class="number">1</span><span class="special">){}</span>

   <span class="identifier">T</span> <span class="keyword">operator</span><span class="special">()()</span>
   <span class="special">{</span>
      <span class="comment">// This is the function operator invoked by the summation
</span>      <span class="comment">// algorithm, the first call to this operator should return
</span>      <span class="comment">// the first term of the series, the second call the second 
</span>      <span class="comment">// term and so on.
</span>      <span class="identifier">m_prod</span> <span class="special">*=</span> <span class="identifier">m_mult</span><span class="special">;</span>
      <span class="keyword">return</span> <span class="identifier">m_prod</span> <span class="special">/</span> <span class="special">++</span><span class="identifier">k</span><span class="special">;</span> 
   <span class="special">}</span>

<span class="keyword">private</span><span class="special">:</span>
   <span class="keyword">int</span> <span class="identifier">k</span><span class="special">;</span>
   <span class="keyword">const</span> <span class="identifier">T</span> <span class="identifier">m_mult</span><span class="special">;</span>
   <span class="identifier">T</span> <span class="identifier">m_prod</span><span class="special">;</span>
<span class="special">};</span>
</pre>
<p>
          Implementing log(1+x) is now fairly trivial:
        </p>
<pre class="programlisting"><span class="keyword">template</span> <span class="special">&lt;</span><span class="keyword">class</span> <span class="identifier">T</span><span class="special">&gt;</span>
<span class="identifier">T</span> <span class="identifier">log1p</span><span class="special">(</span><span class="identifier">T</span> <span class="identifier">x</span><span class="special">)</span>
<span class="special">{</span>
   <span class="comment">// We really should add some error checking on x here!
</span>   <span class="identifier">assert</span><span class="special">(</span><span class="identifier">std</span><span class="special">::</span><span class="identifier">fabs</span><span class="special">(</span><span class="identifier">x</span><span class="special">)</span> <span class="special">&lt;</span> <span class="number">1</span><span class="special">);</span>
   
   <span class="comment">// Construct the series functor:
</span>   <span class="identifier">log1p_series</span><span class="special">&lt;</span><span class="identifier">T</span><span class="special">&gt;</span> <span class="identifier">s</span><span class="special">(</span><span class="identifier">x</span><span class="special">);</span>
   <span class="comment">// Set a limit on how many iterations we permit:
</span>   <span class="identifier">boost</span><span class="special">::</span><span class="identifier">uintmax_t</span> <span class="identifier">max_iter</span> <span class="special">=</span> <span class="number">1000</span><span class="special">;</span>
   <span class="comment">// Add it up, with enough precision for full machine precision:
</span>   <span class="keyword">return</span> <span class="identifier">tools</span><span class="special">::</span><span class="identifier">sum_series</span><span class="special">(</span><span class="identifier">s</span><span class="special">,</span> <span class="identifier">std</span><span class="special">::</span><span class="identifier">numeric_limits</span><span class="special">&lt;</span><span class="identifier">T</span><span class="special">&gt;::</span><span class="identifier">epsilon</span><span class="special">(),</span> <span class="identifier">max_iter</span><span class="special">);</span>
<span class="special">}</span>
</pre>
</div>
<table xmlns:rev="http://www.cs.rpi.edu/~gregod/boost/tools/doc/revision" width="100%"><tr>
<td align="left"></td>
<td align="right"><div class="copyright-footer">Copyright &#169; 2006 , 2007, 2008, 2009, 2010 John Maddock, Paul A. Bristow,
      Hubert Holin, Xiaogang Zhang, Bruno Lalande, Johan R&#229;de, Gautam Sewani and
      Thijs van den Berg<p>
        Distributed under the Boost Software License, Version 1.0. (See accompanying
        file LICENSE_1_0.txt or copy at <a href="http://www.boost.org/LICENSE_1_0.txt" target="_top">http://www.boost.org/LICENSE_1_0.txt</a>)
      </p>
</div></td>
</tr></table>
<hr>
<div class="spirit-nav">
<a accesskey="p" href="constants.html"><img src="../../../../../../../../doc/src/images/prev.png" alt="Prev"></a><a accesskey="u" href="../internals1.html"><img src="../../../../../../../../doc/src/images/up.png" alt="Up"></a><a accesskey="h" href="../../../index.html"><img src="../../../../../../../../doc/src/images/home.png" alt="Home"></a><a accesskey="n" href="cf.html"><img src="../../../../../../../../doc/src/images/next.png" alt="Next"></a>
</div>
</body>
</html><|MERGE_RESOLUTION|>--- conflicted
+++ resolved
@@ -28,11 +28,7 @@
         Evaluation</a>
 </h4></div></div></div>
 <a name="math_toolkit.toolkit.internals1.series_evaluation.synopsis"></a><h5>
-<<<<<<< HEAD
-<a name="id1354448"></a>
-=======
 <a name="id1365677"></a>
->>>>>>> ef7f0bb9
           <a class="link" href="series_evaluation.html#math_toolkit.toolkit.internals1.series_evaluation.synopsis">Synopsis</a>
         </h5>
 <p>
@@ -74,11 +70,7 @@
 <span class="special">}}}</span> <span class="comment">// namespaces
 </span></pre>
 <a name="math_toolkit.toolkit.internals1.series_evaluation.description"></a><h5>
-<<<<<<< HEAD
-<a name="id1355460"></a>
-=======
 <a name="id1366689"></a>
->>>>>>> ef7f0bb9
           <a class="link" href="series_evaluation.html#math_toolkit.toolkit.internals1.series_evaluation.description">Description</a>
         </h5>
 <p>
@@ -135,11 +127,7 @@
           summation in this way.
         </p>
 <a name="math_toolkit.toolkit.internals1.series_evaluation.example"></a><h5>
-<<<<<<< HEAD
-<a name="id1355558"></a>
-=======
 <a name="id1366787"></a>
->>>>>>> ef7f0bb9
           <a class="link" href="series_evaluation.html#math_toolkit.toolkit.internals1.series_evaluation.example">Example</a>
         </h5>
 <p>
