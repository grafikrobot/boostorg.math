--- conflicted
+++ resolved
@@ -46,11 +46,7 @@
         </p></td></tr>
 </table></div>
 <a name="math_toolkit.perf.comparisons.comparison_to_gsl_1_13_and_cephes"></a><h5>
-<<<<<<< HEAD
-<a name="id1445419"></a>
-=======
 <a name="id1456580"></a>
->>>>>>> ef7f0bb9
         <a class="link" href="comparisons.html#math_toolkit.perf.comparisons.comparison_to_gsl_1_13_and_cephes">Comparison
         to GSL-1.13 and Cephes</a>
       </h5>
@@ -348,11 +344,7 @@
               </td>
 <td>
                 <p>
-<<<<<<< HEAD
-                  +INF <sup>[<a name="id1445976" href="#ftn.id1445976" class="footnote">1</a>]</sup>
-=======
                   +INF <sup>[<a name="id1457451" href="#ftn.id1457451" class="footnote">1</a>]</sup>
->>>>>>> ef7f0bb9
                 </p>
               </td>
 </tr>
@@ -431,11 +423,7 @@
 <td>
                 <p>
                   </p>
-<<<<<<< HEAD
-<p>17.89<sup>[<a name="id1446133" href="#ftn.id1446133" class="footnote">2</a>]</sup></p>
-=======
 <p>17.89<sup>[<a name="id1457608" href="#ftn.id1457608" class="footnote">2</a>]</sup></p>
->>>>>>> ef7f0bb9
 <p> </p>
 <p>(4.248e-005s)</p>
 <p>
@@ -560,19 +548,11 @@
 </tr>
 </tbody>
 <tbody class="footnotes"><tr><td colspan="4">
-<<<<<<< HEAD
-<div class="footnote"><p><sup>[<a name="ftn.id1445976" href="#id1445976" class="para">1</a>] </sup>
-                    Cephes gets stuck in an infinite loop while trying to execute
-                    our test cases.
-                  </p></div>
-<div class="footnote"><p><sup>[<a name="ftn.id1446133" href="#id1446133" class="para">2</a>] </sup>
-=======
 <div class="footnote"><p><sup>[<a name="ftn.id1457451" href="#id1457451" class="para">1</a>] </sup>
                     Cephes gets stuck in an infinite loop while trying to execute
                     our test cases.
                   </p></div>
 <div class="footnote"><p><sup>[<a name="ftn.id1457608" href="#id1457608" class="para">2</a>] </sup>
->>>>>>> ef7f0bb9
                     The performance here is dominated by a few cases where the parameters
                     grow very large: faster asymptotic expansions are available,
                     but are of limited (or even frankly terrible) precision. The
@@ -583,11 +563,7 @@
 </td></tr></tbody>
 </table></div>
 <a name="math_toolkit.perf.comparisons.comparison_to_the_r_and_dcdflib_statistical_libraries_on_windows"></a><h5>
-<<<<<<< HEAD
-<a name="id1446377"></a>
-=======
 <a name="id1457852"></a>
->>>>>>> ef7f0bb9
         <a class="link" href="comparisons.html#math_toolkit.perf.comparisons.comparison_to_the_r_and_dcdflib_statistical_libraries_on_windows">Comparison
         to the R and DCDFLIB Statistical Libraries on Windows</a>
       </h5>
@@ -683,11 +659,7 @@
 <td>
                 <p>
                   </p>
-<<<<<<< HEAD
-<p>67.66<sup>[<a name="id1446540" href="#ftn.id1446540" class="footnote">1</a>]</sup></p>
-=======
 <p>67.66<sup>[<a name="id1458015" href="#ftn.id1458015" class="footnote">1</a>]</sup></p>
->>>>>>> ef7f0bb9
 <p> </p>
 <p>(3.366e-004s)</p>
 <p>
@@ -1116,11 +1088,7 @@
 <td>
                 <p>
                   </p>
-<<<<<<< HEAD
-<p>3.60<sup>[<a name="id1447294" href="#ftn.id1447294" class="footnote">2</a>]</sup></p>
-=======
 <p>3.60<sup>[<a name="id1458769" href="#ftn.id1458769" class="footnote">2</a>]</sup></p>
->>>>>>> ef7f0bb9
 <p> </p>
 <p>(5.987e-007s)</p>
 <p>
@@ -1349,11 +1317,7 @@
 <td>
                 <p>
                   </p>
-<<<<<<< HEAD
-<p>43.43<sup>[<a name="id1448930" href="#ftn.id1448930" class="footnote">3</a>]</sup></p>
-=======
 <p>43.43<sup>[<a name="id1459327" href="#ftn.id1459327" class="footnote">3</a>]</sup></p>
->>>>>>> ef7f0bb9
 <p> </p>
 <p>(3.732e-004s)</p>
 <p>
@@ -1423,11 +1387,7 @@
 <td>
                 <p>
                   </p>
-<<<<<<< HEAD
-<p>393.90<sup>[<a name="id1449056" href="#ftn.id1449056" class="footnote">4</a>]</sup></p>
-=======
 <p>393.90<sup>[<a name="id1459453" href="#ftn.id1459453" class="footnote">4</a>]</sup></p>
->>>>>>> ef7f0bb9
 <p> </p>
 <p>(2.673e-002s)</p>
 <p>
@@ -1563,11 +1523,7 @@
 <td>
                 <p>
                   </p>
-<<<<<<< HEAD
-<p><span class="bold"><strong>1.00</strong></span><sup>[<a name="id1449307" href="#ftn.id1449307" class="footnote">5</a>]</sup></p>
-=======
 <p><span class="bold"><strong>1.00</strong></span><sup>[<a name="id1459704" href="#ftn.id1459704" class="footnote">5</a>]</sup></p>
->>>>>>> ef7f0bb9
 <p> </p>
 <p>(4.411e-004s)</p>
 <p>
@@ -1853,48 +1809,28 @@
 </tr>
 </tbody>
 <tbody class="footnotes"><tr><td colspan="4">
-<<<<<<< HEAD
-<div class="footnote"><p><sup>[<a name="ftn.id1446540" href="#id1446540" class="para">1</a>] </sup>
-=======
 <div class="footnote"><p><sup>[<a name="ftn.id1458015" href="#id1458015" class="para">1</a>] </sup>
->>>>>>> ef7f0bb9
                     There are a small number of our test cases where the R library
                     fails to converge on a result: these tend to dominate the performance
                     result.
                   </p></div>
-<<<<<<< HEAD
-<div class="footnote"><p><sup>[<a name="ftn.id1447294" href="#id1447294" class="para">2</a>] </sup>
-=======
 <div class="footnote"><p><sup>[<a name="ftn.id1458769" href="#id1458769" class="para">2</a>] </sup>
->>>>>>> ef7f0bb9
                     This result is somewhat misleading: for small values of the parameters
                     there is virtually no difference between the two libraries, but
                     for large values the Boost implementation is <span class="emphasis"><em>much</em></span>
                     slower, albeit with much improved precision.
                   </p></div>
-<<<<<<< HEAD
-<div class="footnote"><p><sup>[<a name="ftn.id1448930" href="#id1448930" class="para">3</a>] </sup>
-=======
 <div class="footnote"><p><sup>[<a name="ftn.id1459327" href="#id1459327" class="para">3</a>] </sup>
->>>>>>> ef7f0bb9
                     The R library appears to use a linear-search strategy, that can
                     perform very badly in a small number of pathological cases, but
                     may or may not be more efficient in "typical" cases
                   </p></div>
-<<<<<<< HEAD
-<div class="footnote"><p><sup>[<a name="ftn.id1449056" href="#id1449056" class="para">4</a>] </sup>
-=======
 <div class="footnote"><p><sup>[<a name="ftn.id1459453" href="#id1459453" class="para">4</a>] </sup>
->>>>>>> ef7f0bb9
                     There are a small number of our test cases where the R library
                     fails to converge on a result: these tend to dominate the performance
                     result.
                   </p></div>
-<<<<<<< HEAD
-<div class="footnote"><p><sup>[<a name="ftn.id1449307" href="#id1449307" class="para">5</a>] </sup>
-=======
 <div class="footnote"><p><sup>[<a name="ftn.id1459704" href="#id1459704" class="para">5</a>] </sup>
->>>>>>> ef7f0bb9
                     There are a small number of our test cases where the R library
                     fails to converge on a result: these tend to dominate the performance
                     result.
@@ -1903,11 +1839,7 @@
 </table></div>
 </div>
 <br class="table-break"><a name="math_toolkit.perf.comparisons.comparison_to_the_r_statistical_library_on_linux"></a><h5>
-<<<<<<< HEAD
-<a name="id1449811"></a>
-=======
 <a name="id1460208"></a>
->>>>>>> ef7f0bb9
         <a class="link" href="comparisons.html#math_toolkit.perf.comparisons.comparison_to_the_r_statistical_library_on_linux">Comparison
         to the R Statistical Library on Linux</a>
       </h5>
@@ -2002,11 +1934,7 @@
 <td>
                 <p>
                   </p>
-<<<<<<< HEAD
-<p>30.51<sup>[<a name="id1449974" href="#ftn.id1449974" class="footnote">1</a>]</sup></p>
-=======
 <p>30.51<sup>[<a name="id1460371" href="#ftn.id1460371" class="footnote">1</a>]</sup></p>
->>>>>>> ef7f0bb9
 <p> </p>
 <p>(3.616e-004s)</p>
 <p>
@@ -2435,11 +2363,7 @@
 <td>
                 <p>
                   </p>
-<<<<<<< HEAD
-<p>2.20<sup>[<a name="id1450725" href="#ftn.id1450725" class="footnote">2</a>]</sup></p>
-=======
 <p>2.20<sup>[<a name="id1461122" href="#ftn.id1461122" class="footnote">2</a>]</sup></p>
->>>>>>> ef7f0bb9
 <p> </p>
 <p>(3.522e-007s)</p>
 <p>
@@ -2668,11 +2592,7 @@
 <td>
                 <p>
                   </p>
-<<<<<<< HEAD
-<p>25.92<sup>[<a name="id1451271" href="#ftn.id1451271" class="footnote">3</a>]</sup></p>
-=======
 <p>25.92<sup>[<a name="id1463853" href="#ftn.id1463853" class="footnote">3</a>]</sup></p>
->>>>>>> ef7f0bb9
 <p> </p>
 <p>(4.407e-004s)</p>
 <p>
@@ -2742,11 +2662,7 @@
 <td>
                 <p>
                   </p>
-<<<<<<< HEAD
-<p>144.91<sup>[<a name="id1451397" href="#ftn.id1451397" class="footnote">4</a>]</sup></p>
-=======
 <p>144.91<sup>[<a name="id1463979" href="#ftn.id1463979" class="footnote">4</a>]</sup></p>
->>>>>>> ef7f0bb9
 <p> </p>
 <p>(3.214e-002s)</p>
 <p>
@@ -2882,11 +2798,7 @@
 <td>
                 <p>
                   </p>
-<<<<<<< HEAD
-<p><span class="bold"><strong>1.00</strong></span><sup>[<a name="id1451643" href="#ftn.id1451643" class="footnote">5</a>]</sup></p>
-=======
 <p><span class="bold"><strong>1.00</strong></span><sup>[<a name="id1464225" href="#ftn.id1464225" class="footnote">5</a>]</sup></p>
->>>>>>> ef7f0bb9
 <p> </p>
 <p>(5.916e-004s)</p>
 <p>
@@ -3172,48 +3084,28 @@
 </tr>
 </tbody>
 <tbody class="footnotes"><tr><td colspan="4">
-<<<<<<< HEAD
-<div class="footnote"><p><sup>[<a name="ftn.id1449974" href="#id1449974" class="para">1</a>] </sup>
-=======
 <div class="footnote"><p><sup>[<a name="ftn.id1460371" href="#id1460371" class="para">1</a>] </sup>
->>>>>>> ef7f0bb9
                     There are a small number of our test cases where the R library
                     fails to converge on a result: these tend to dominate the performance
                     result.
                   </p></div>
-<<<<<<< HEAD
-<div class="footnote"><p><sup>[<a name="ftn.id1450725" href="#id1450725" class="para">2</a>] </sup>
-=======
 <div class="footnote"><p><sup>[<a name="ftn.id1461122" href="#id1461122" class="para">2</a>] </sup>
->>>>>>> ef7f0bb9
                     This result is somewhat misleading: for small values of the parameters
                     there is virtually no difference between the two libraries, but
                     for large values the Boost implementation is <span class="emphasis"><em>much</em></span>
                     slower, albeit with much improved precision.
                   </p></div>
-<<<<<<< HEAD
-<div class="footnote"><p><sup>[<a name="ftn.id1451271" href="#id1451271" class="para">3</a>] </sup>
-=======
 <div class="footnote"><p><sup>[<a name="ftn.id1463853" href="#id1463853" class="para">3</a>] </sup>
->>>>>>> ef7f0bb9
                     The R library appears to use a linear-search strategy, that can
                     perform very badly in a small number of pathological cases, but
                     may or may not be more efficient in "typical" cases
                   </p></div>
-<<<<<<< HEAD
-<div class="footnote"><p><sup>[<a name="ftn.id1451397" href="#id1451397" class="para">4</a>] </sup>
-=======
 <div class="footnote"><p><sup>[<a name="ftn.id1463979" href="#id1463979" class="para">4</a>] </sup>
->>>>>>> ef7f0bb9
                     There are a small number of our test cases where the R library
                     fails to converge on a result: these tend to dominate the performance
                     result.
                   </p></div>
-<<<<<<< HEAD
-<div class="footnote"><p><sup>[<a name="ftn.id1451643" href="#id1451643" class="para">5</a>] </sup>
-=======
 <div class="footnote"><p><sup>[<a name="ftn.id1464225" href="#id1464225" class="para">5</a>] </sup>
->>>>>>> ef7f0bb9
                     There are a small number of our test cases where the R library
                     fails to converge on a result: these tend to dominate the performance
                     result.
