--- conflicted
+++ resolved
@@ -1,7 +1,5 @@
 [template history[]
 
-<<<<<<< HEAD
-=======
 [h4 Boost-1.47]
 
 * Added changesign function to sign.hpp to facilitate addition of nonfinite facets.
@@ -9,7 +7,6 @@
 examples of use for C99 format infinity and NaN, and documentation.
 * Added tests and documentation of changesign from Johan Rade.
 
->>>>>>> ef7f0bb9
 [h4 Boost-1.46.1]
 
 * Fixed issues [@https://svn.boost.org/trac/boost/ticket/5095 #5095], [@https://svn.boost.org/trac/boost/ticket/5095 #5113].
