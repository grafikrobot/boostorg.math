--- conflicted
+++ resolved
@@ -4,11 +4,7 @@
 <title>Navigation</title>
 <link rel="stylesheet" href="../math.css" type="text/css">
 <meta name="generator" content="DocBook XSL Stylesheets V1.79.1">
-<<<<<<< HEAD
-<link rel="home" href="../index.html" title="Math Toolkit 2.11.0">
-=======
 <link rel="home" href="../index.html" title="Math Toolkit 2.12.0">
->>>>>>> 9af885b5
 <link rel="up" href="../overview.html" title="Chapter&#160;1.&#160;Overview">
 <link rel="prev" href="main_intro.html" title="About the Math Toolkit">
 <link rel="next" href="conventions.html" title="Document Conventions">
@@ -31,11 +27,7 @@
 <a name="math_toolkit.navigation"></a><a class="link" href="navigation.html" title="Navigation">Navigation</a>
 </h2></div></div></div>
 <p>
-<<<<<<< HEAD
-      <a class="indexterm" name="id882589"></a>
-=======
       <a class="indexterm" name="id893267"></a>
->>>>>>> 9af885b5
     </p>
 <p>
       Boost.Math documentation is provided in both HTML and PDF formats.
