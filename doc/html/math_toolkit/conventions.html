<html>
<head>
<meta http-equiv="Content-Type" content="text/html; charset=US-ASCII">
<title>Document Conventions</title>
<link rel="stylesheet" href="../math.css" type="text/css">
<meta name="generator" content="DocBook XSL Stylesheets V1.77.1">
<link rel="home" href="../index.html" title="Math Toolkit 2.6.2">
<link rel="up" href="../overview.html" title="Chapter&#160;1.&#160;Overview">
<link rel="prev" href="navigation.html" title="Navigation">
<link rel="next" href="hints.html" title="Other Hints and tips">
</head>
<body bgcolor="white" text="black" link="#0000FF" vlink="#840084" alink="#0000FF">
<table cellpadding="2" width="100%"><tr>
<td valign="top"><img alt="Boost C++ Libraries" width="277" height="86" src="../../../../../boost.png"></td>
<td align="center"><a href="../../../../../index.html">Home</a></td>
<td align="center"><a href="../../../../../libs/libraries.htm">Libraries</a></td>
<td align="center"><a href="http://www.boost.org/users/people.html">People</a></td>
<td align="center"><a href="http://www.boost.org/users/faq.html">FAQ</a></td>
<td align="center"><a href="../../../../../more/index.htm">More</a></td>
</tr></table>
<hr>
<div class="spirit-nav">
<a accesskey="p" href="navigation.html"><img src="../../../../../doc/src/images/prev.png" alt="Prev"></a><a accesskey="u" href="../overview.html"><img src="../../../../../doc/src/images/up.png" alt="Up"></a><a accesskey="h" href="../index.html"><img src="../../../../../doc/src/images/home.png" alt="Home"></a><a accesskey="n" href="hints.html"><img src="../../../../../doc/src/images/next.png" alt="Next"></a>
</div>
<div class="section">
<div class="titlepage"><div><div><h2 class="title" style="clear: both">
<a name="math_toolkit.conventions"></a><a class="link" href="conventions.html" title="Document Conventions">Document Conventions</a>
</h2></div></div></div>
<p>
<<<<<<< HEAD
      <a class="indexterm" name="id913129"></a>
=======
      <a class="indexterm" name="id990401"></a>
>>>>>>> cd155591
    </p>
<p>
      This documentation aims to use of the following naming and formatting conventions.
    </p>
<div class="itemizedlist"><ul class="itemizedlist" style="list-style-type: disc; ">
<li class="listitem">
          C++ Code is in <code class="computeroutput"><span class="identifier">fixed</span> <span class="identifier">width</span>
          <span class="identifier">font</span></code> and is syntax-highlighted
          in color, for example <code class="computeroutput"><span class="keyword">double</span></code>.
        </li>
<li class="listitem">
          Other code is in block <code class="literal">teletype fixed-width font</code>.
        </li>
<li class="listitem">
          Replaceable text that <span class="bold"><strong>you</strong></span> will need to
          supply is in <em class="replaceable"><code>italics</code></em>.
        </li>
<li class="listitem">
          If a name refers to a free function, it is specified like this: <code class="computeroutput"><span class="identifier">free_function</span><span class="special">()</span></code>;
          that is, it is in <em class="replaceable"><code>code font</code></em> and its name is
          followed by <code class="computeroutput"><span class="special">()</span></code> to indicate
          that it is a free function.
        </li>
<li class="listitem">
          If a name refers to a class template, it is specified like this: <code class="computeroutput"><span class="identifier">class_template</span><span class="special">&lt;&gt;</span></code>;
          that is, it is in code font and its name is followed by <code class="computeroutput"><span class="special">&lt;&gt;</span></code>
          to indicate that it is a class template.
        </li>
<li class="listitem">
          If a name refers to a function-like macro, it is specified like this:
          <code class="computeroutput"><span class="identifier">MACRO</span><span class="special">()</span></code>;
          that is, it is uppercase in code font and its name is followed by <code class="computeroutput"><span class="special">()</span></code> to indicate that it is a function-like
          macro. Object-like macros appear without the trailing <code class="computeroutput"><span class="special">()</span></code>.
        </li>
<li class="listitem">
          Names that refer to <span class="emphasis"><em>concepts</em></span> in the generic programming
          sense (like template parameter names) are specified in CamelCase.
        </li>
</ul></div>
</div>
<table xmlns:rev="http://www.cs.rpi.edu/~gregod/boost/tools/doc/revision" width="100%"><tr>
<td align="left"></td>
<td align="right"><div class="copyright-footer">Copyright &#169; 2006-2010, 2012-2014, 2017 Nikhar
      Agrawal, Anton Bikineev, Paul A. Bristow, Marco Guazzone, Christopher Kormanyos,
      Hubert Holin, Bruno Lalande, John Maddock, Jeremy Murphy, Johan R&#229;de, Gautam
      Sewani, Benjamin Sobotta, Nicholas Thompson, Thijs van den Berg, Daryle Walker
      and Xiaogang Zhang<p>
        Distributed under the Boost Software License, Version 1.0. (See accompanying
        file LICENSE_1_0.txt or copy at <a href="http://www.boost.org/LICENSE_1_0.txt" target="_top">http://www.boost.org/LICENSE_1_0.txt</a>)
      </p>
</div></td>
</tr></table>
<hr>
<div class="spirit-nav">
<a accesskey="p" href="navigation.html"><img src="../../../../../doc/src/images/prev.png" alt="Prev"></a><a accesskey="u" href="../overview.html"><img src="../../../../../doc/src/images/up.png" alt="Up"></a><a accesskey="h" href="../index.html"><img src="../../../../../doc/src/images/home.png" alt="Home"></a><a accesskey="n" href="hints.html"><img src="../../../../../doc/src/images/next.png" alt="Next"></a>
</div>
</body>
</html><|MERGE_RESOLUTION|>--- conflicted
+++ resolved
@@ -3,7 +3,7 @@
 <meta http-equiv="Content-Type" content="text/html; charset=US-ASCII">
 <title>Document Conventions</title>
 <link rel="stylesheet" href="../math.css" type="text/css">
-<meta name="generator" content="DocBook XSL Stylesheets V1.77.1">
+<meta name="generator" content="DocBook XSL Stylesheets V1.79.1">
 <link rel="home" href="../index.html" title="Math Toolkit 2.6.2">
 <link rel="up" href="../overview.html" title="Chapter&#160;1.&#160;Overview">
 <link rel="prev" href="navigation.html" title="Navigation">
@@ -27,11 +27,7 @@
 <a name="math_toolkit.conventions"></a><a class="link" href="conventions.html" title="Document Conventions">Document Conventions</a>
 </h2></div></div></div>
 <p>
-<<<<<<< HEAD
-      <a class="indexterm" name="id913129"></a>
-=======
-      <a class="indexterm" name="id990401"></a>
->>>>>>> cd155591
+      <a class="indexterm" name="id896776"></a>
     </p>
 <p>
       This documentation aims to use of the following naming and formatting conventions.
