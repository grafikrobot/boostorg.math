<html>
<head>
<meta http-equiv="Content-Type" content="text/html; charset=US-ASCII">
<title>Comparing the means of two samples with the Students-t test</title>
<link rel="stylesheet" href="../../../../math.css" type="text/css">
<meta name="generator" content="DocBook XSL Stylesheets V1.79.1">
<<<<<<< HEAD
<link rel="home" href="../../../../index.html" title="Math Toolkit 2.11.0">
=======
<link rel="home" href="../../../../index.html" title="Math Toolkit 2.12.0">
>>>>>>> 9af885b5
<link rel="up" href="../st_eg.html" title="Student's t Distribution Examples">
<link rel="prev" href="tut_mean_size.html" title="Estimating how large a sample size would have to become in order to give a significant Students-t test result with a single sample test">
<link rel="next" href="paired_st.html" title="Comparing two paired samples with the Student's t distribution">
</head>
<body bgcolor="white" text="black" link="#0000FF" vlink="#840084" alink="#0000FF">
<table cellpadding="2" width="100%"><tr>
<td valign="top"><img alt="Boost C++ Libraries" width="277" height="86" src="../../../../../../../../boost.png"></td>
<td align="center"><a href="../../../../../../../../index.html">Home</a></td>
<td align="center"><a href="../../../../../../../../libs/libraries.htm">Libraries</a></td>
<td align="center"><a href="http://www.boost.org/users/people.html">People</a></td>
<td align="center"><a href="http://www.boost.org/users/faq.html">FAQ</a></td>
<td align="center"><a href="../../../../../../../../more/index.htm">More</a></td>
</tr></table>
<hr>
<div class="spirit-nav">
<a accesskey="p" href="tut_mean_size.html"><img src="../../../../../../../../doc/src/images/prev.png" alt="Prev"></a><a accesskey="u" href="../st_eg.html"><img src="../../../../../../../../doc/src/images/up.png" alt="Up"></a><a accesskey="h" href="../../../../index.html"><img src="../../../../../../../../doc/src/images/home.png" alt="Home"></a><a accesskey="n" href="paired_st.html"><img src="../../../../../../../../doc/src/images/next.png" alt="Next"></a>
</div>
<div class="section">
<div class="titlepage"><div><div><h5 class="title">
<a name="math_toolkit.stat_tut.weg.st_eg.two_sample_students_t"></a><a class="link" href="two_sample_students_t.html" title="Comparing the means of two samples with the Students-t test">Comparing
          the means of two samples with the Students-t test</a>
</h5></div></div></div>
<p>
            Imagine that we have two samples, and we wish to determine whether their
            means are different or not. This situation often arises when determining
            whether a new process or treatment is better than an old one.
          </p>
<p>
            In this example, we'll be using the <a href="http://www.itl.nist.gov/div898/handbook/eda/section3/eda3531.htm" target="_top">Car
            Mileage sample data</a> from the <a href="http://www.itl.nist.gov" target="_top">NIST
            website</a>. The data compares miles per gallon of US cars with miles
            per gallon of Japanese cars.
          </p>
<p>
            The sample code is in <a href="../../../../../../example/students_t_two_samples.cpp" target="_top">students_t_two_samples.cpp</a>.
          </p>
<p>
            There are two ways in which this test can be conducted: we can assume
            that the true standard deviations of the two samples are equal or not.
            If the standard deviations are assumed to be equal, then the calculation
            of the t-statistic is greatly simplified, so we'll examine that case
            first. In real life we should verify whether this assumption is valid
            with a Chi-Squared test for equal variances.
          </p>
<p>
            We begin by defining a procedure that will conduct our test assuming
            equal variances:
          </p>
<pre class="programlisting"><span class="comment">// Needed headers:</span>
<span class="preprocessor">#include</span> <span class="special">&lt;</span><span class="identifier">boost</span><span class="special">/</span><span class="identifier">math</span><span class="special">/</span><span class="identifier">distributions</span><span class="special">/</span><span class="identifier">students_t</span><span class="special">.</span><span class="identifier">hpp</span><span class="special">&gt;</span>
<span class="preprocessor">#include</span> <span class="special">&lt;</span><span class="identifier">iostream</span><span class="special">&gt;</span>
<span class="preprocessor">#include</span> <span class="special">&lt;</span><span class="identifier">iomanip</span><span class="special">&gt;</span>
<span class="comment">// Simplify usage:</span>
<span class="keyword">using</span> <span class="keyword">namespace</span> <span class="identifier">boost</span><span class="special">::</span><span class="identifier">math</span><span class="special">;</span>
<span class="keyword">using</span> <span class="keyword">namespace</span> <span class="identifier">std</span><span class="special">;</span>

<span class="keyword">void</span> <span class="identifier">two_samples_t_test_equal_sd</span><span class="special">(</span>
        <span class="keyword">double</span> <span class="identifier">Sm1</span><span class="special">,</span>       <span class="comment">// Sm1 = Sample 1 Mean.</span>
        <span class="keyword">double</span> <span class="identifier">Sd1</span><span class="special">,</span>       <span class="comment">// Sd1 = Sample 1 Standard Deviation.</span>
        <span class="keyword">unsigned</span> <span class="identifier">Sn1</span><span class="special">,</span>     <span class="comment">// Sn1 = Sample 1 Size.</span>
        <span class="keyword">double</span> <span class="identifier">Sm2</span><span class="special">,</span>       <span class="comment">// Sm2 = Sample 2 Mean.</span>
        <span class="keyword">double</span> <span class="identifier">Sd2</span><span class="special">,</span>       <span class="comment">// Sd2 = Sample 2 Standard Deviation.</span>
        <span class="keyword">unsigned</span> <span class="identifier">Sn2</span><span class="special">,</span>     <span class="comment">// Sn2 = Sample 2 Size.</span>
        <span class="keyword">double</span> <span class="identifier">alpha</span><span class="special">)</span>     <span class="comment">// alpha = Significance Level.</span>
<span class="special">{</span>
</pre>
<p>
            Our procedure will begin by calculating the t-statistic, assuming equal
            variances the needed formulae are:
          </p>
<div class="blockquote"><blockquote class="blockquote"><p>
              <span class="inlinemediaobject"><img src="../../../../../equations/dist_tutorial1.svg"></span>

            </p></blockquote></div>
<p>
            where Sp is the "pooled" standard deviation of the two samples,
            and <span class="emphasis"><em>v</em></span> is the number of degrees of freedom of the
            two combined samples. We can now write the code to calculate the t-statistic:
          </p>
<pre class="programlisting"><span class="comment">// Degrees of freedom:</span>
<span class="keyword">double</span> <span class="identifier">v</span> <span class="special">=</span> <span class="identifier">Sn1</span> <span class="special">+</span> <span class="identifier">Sn2</span> <span class="special">-</span> <span class="number">2</span><span class="special">;</span>
<span class="identifier">cout</span> <span class="special">&lt;&lt;</span> <span class="identifier">setw</span><span class="special">(</span><span class="number">55</span><span class="special">)</span> <span class="special">&lt;&lt;</span> <span class="identifier">left</span> <span class="special">&lt;&lt;</span> <span class="string">"Degrees of Freedom"</span> <span class="special">&lt;&lt;</span> <span class="string">"=  "</span> <span class="special">&lt;&lt;</span> <span class="identifier">v</span> <span class="special">&lt;&lt;</span> <span class="string">"\n"</span><span class="special">;</span>
<span class="comment">// Pooled variance:</span>
<span class="keyword">double</span> <span class="identifier">sp</span> <span class="special">=</span> <span class="identifier">sqrt</span><span class="special">(((</span><span class="identifier">Sn1</span><span class="special">-</span><span class="number">1</span><span class="special">)</span> <span class="special">*</span> <span class="identifier">Sd1</span> <span class="special">*</span> <span class="identifier">Sd1</span> <span class="special">+</span> <span class="special">(</span><span class="identifier">Sn2</span><span class="special">-</span><span class="number">1</span><span class="special">)</span> <span class="special">*</span> <span class="identifier">Sd2</span> <span class="special">*</span> <span class="identifier">Sd2</span><span class="special">)</span> <span class="special">/</span> <span class="identifier">v</span><span class="special">);</span>
<span class="identifier">cout</span> <span class="special">&lt;&lt;</span> <span class="identifier">setw</span><span class="special">(</span><span class="number">55</span><span class="special">)</span> <span class="special">&lt;&lt;</span> <span class="identifier">left</span> <span class="special">&lt;&lt;</span> <span class="string">"Pooled Standard Deviation"</span> <span class="special">&lt;&lt;</span> <span class="string">"=  "</span> <span class="special">&lt;&lt;</span> <span class="identifier">sp</span> <span class="special">&lt;&lt;</span> <span class="string">"\n"</span><span class="special">;</span>
<span class="comment">// t-statistic:</span>
<span class="keyword">double</span> <span class="identifier">t_stat</span> <span class="special">=</span> <span class="special">(</span><span class="identifier">Sm1</span> <span class="special">-</span> <span class="identifier">Sm2</span><span class="special">)</span> <span class="special">/</span> <span class="special">(</span><span class="identifier">sp</span> <span class="special">*</span> <span class="identifier">sqrt</span><span class="special">(</span><span class="number">1.0</span> <span class="special">/</span> <span class="identifier">Sn1</span> <span class="special">+</span> <span class="number">1.0</span> <span class="special">/</span> <span class="identifier">Sn2</span><span class="special">));</span>
<span class="identifier">cout</span> <span class="special">&lt;&lt;</span> <span class="identifier">setw</span><span class="special">(</span><span class="number">55</span><span class="special">)</span> <span class="special">&lt;&lt;</span> <span class="identifier">left</span> <span class="special">&lt;&lt;</span> <span class="string">"T Statistic"</span> <span class="special">&lt;&lt;</span> <span class="string">"=  "</span> <span class="special">&lt;&lt;</span> <span class="identifier">t_stat</span> <span class="special">&lt;&lt;</span> <span class="string">"\n"</span><span class="special">;</span>
</pre>
<p>
            The next step is to define our distribution object, and calculate the
            complement of the probability:
          </p>
<pre class="programlisting"><span class="identifier">students_t</span> <span class="identifier">dist</span><span class="special">(</span><span class="identifier">v</span><span class="special">);</span>
<span class="keyword">double</span> <span class="identifier">q</span> <span class="special">=</span> <span class="identifier">cdf</span><span class="special">(</span><span class="identifier">complement</span><span class="special">(</span><span class="identifier">dist</span><span class="special">,</span> <span class="identifier">fabs</span><span class="special">(</span><span class="identifier">t_stat</span><span class="special">)));</span>
<span class="identifier">cout</span> <span class="special">&lt;&lt;</span> <span class="identifier">setw</span><span class="special">(</span><span class="number">55</span><span class="special">)</span> <span class="special">&lt;&lt;</span> <span class="identifier">left</span> <span class="special">&lt;&lt;</span> <span class="string">"Probability that difference is due to chance"</span> <span class="special">&lt;&lt;</span> <span class="string">"=  "</span>
   <span class="special">&lt;&lt;</span> <span class="identifier">setprecision</span><span class="special">(</span><span class="number">3</span><span class="special">)</span> <span class="special">&lt;&lt;</span> <span class="identifier">scientific</span> <span class="special">&lt;&lt;</span> <span class="number">2</span> <span class="special">*</span> <span class="identifier">q</span> <span class="special">&lt;&lt;</span> <span class="string">"\n\n"</span><span class="special">;</span>
</pre>
<p>
            Here we've used the absolute value of the t-statistic, because we initially
            want to know simply whether there is a difference or not (a two-sided
            test). However, we can also test whether the mean of the second sample
            is greater or is less (one-sided test) than that of the first: all the
            possible tests are summed up in the following table:
          </p>
<div class="informaltable"><table class="table">
<colgroup>
<col>
<col>
</colgroup>
<thead><tr>
<th>
                    <p>
                      Hypothesis
                    </p>
                  </th>
<th>
                    <p>
                      Test
                    </p>
                  </th>
</tr></thead>
<tbody>
<tr>
<td>
                    <p>
                      The Null-hypothesis: there is <span class="bold"><strong>no difference</strong></span>
                      in means
                    </p>
                  </td>
<td>
                    <p>
                      Reject if complement of CDF for |t| &lt; significance level
                      / 2:
                    </p>
                    <p>
                      <code class="computeroutput"><span class="identifier">cdf</span><span class="special">(</span><span class="identifier">complement</span><span class="special">(</span><span class="identifier">dist</span><span class="special">,</span>
                      <span class="identifier">fabs</span><span class="special">(</span><span class="identifier">t</span><span class="special">)))</span>
                      <span class="special">&lt;</span> <span class="identifier">alpha</span>
                      <span class="special">/</span> <span class="number">2</span></code>
                    </p>
                  </td>
</tr>
<tr>
<td>
                    <p>
                      The Alternative-hypothesis: there is a <span class="bold"><strong>difference</strong></span>
                      in means
                    </p>
                  </td>
<td>
                    <p>
                      Reject if complement of CDF for |t| &gt; significance level
                      / 2:
                    </p>
                    <p>
                      <code class="computeroutput"><span class="identifier">cdf</span><span class="special">(</span><span class="identifier">complement</span><span class="special">(</span><span class="identifier">dist</span><span class="special">,</span>
                      <span class="identifier">fabs</span><span class="special">(</span><span class="identifier">t</span><span class="special">)))</span>
                      <span class="special">&gt;</span> <span class="identifier">alpha</span>
                      <span class="special">/</span> <span class="number">2</span></code>
                    </p>
                  </td>
</tr>
<tr>
<td>
                    <p>
                      The Alternative-hypothesis: Sample 1 Mean is <span class="bold"><strong>less</strong></span>
                      than Sample 2 Mean.
                    </p>
                  </td>
<td>
                    <p>
                      Reject if CDF of t &gt; significance level:
                    </p>
                    <p>
                      <code class="computeroutput"><span class="identifier">cdf</span><span class="special">(</span><span class="identifier">dist</span><span class="special">,</span>
                      <span class="identifier">t</span><span class="special">)</span>
                      <span class="special">&gt;</span> <span class="identifier">alpha</span></code>
                    </p>
                  </td>
</tr>
<tr>
<td>
                    <p>
                      The Alternative-hypothesis: Sample 1 Mean is <span class="bold"><strong>greater</strong></span>
                      than Sample 2 Mean.
                    </p>
                  </td>
<td>
                    <p>
                      Reject if complement of CDF of t &gt; significance level:
                    </p>
                    <p>
                      <code class="computeroutput"><span class="identifier">cdf</span><span class="special">(</span><span class="identifier">complement</span><span class="special">(</span><span class="identifier">dist</span><span class="special">,</span>
                      <span class="identifier">t</span><span class="special">))</span>
                      <span class="special">&gt;</span> <span class="identifier">alpha</span></code>
                    </p>
                  </td>
</tr>
</tbody>
</table></div>
<div class="note"><table border="0" summary="Note">
<tr>
<td rowspan="2" align="center" valign="top" width="25"><img alt="[Note]" src="../../../../../../../../doc/src/images/note.png"></td>
<th align="left">Note</th>
</tr>
<tr><td align="left" valign="top"><p>
              For a two-sided test we must compare against alpha / 2 and not alpha.
            </p></td></tr>
</table></div>
<p>
            Most of the rest of the sample program is pretty-printing, so we'll skip
            over that, and take a look at the sample output for alpha=0.05 (a 95%
            probability level). For comparison the dataplot output for the same data
            is in <a href="http://www.itl.nist.gov/div898/handbook/eda/section3/eda353.htm" target="_top">section
            1.3.5.3</a> of the <a href="http://www.itl.nist.gov/div898/handbook/" target="_top">NIST/SEMATECH
            e-Handbook of Statistical Methods.</a>.
          </p>
<pre class="programlisting">   ________________________________________________
   Student t test for two samples (equal variances)
   ________________________________________________

   Number of Observations (Sample 1)                      =  249
   Sample 1 Mean                                          =  20.145
   Sample 1 Standard Deviation                            =  6.4147
   Number of Observations (Sample 2)                      =  79
   Sample 2 Mean                                          =  30.481
   Sample 2 Standard Deviation                            =  6.1077
   Degrees of Freedom                                     =  326
   Pooled Standard Deviation                              =  6.3426
   T Statistic                                            =  -12.621
   Probability that difference is due to chance           =  5.273e-030

   Results for Alternative Hypothesis and alpha           =  0.0500

   Alternative Hypothesis              Conclusion
   Sample 1 Mean != Sample 2 Mean       NOT REJECTED
   Sample 1 Mean &lt;  Sample 2 Mean       NOT REJECTED
   Sample 1 Mean &gt;  Sample 2 Mean       REJECTED
</pre>
<p>
            So with a probability that the difference is due to chance of just 5.273e-030,
            we can safely conclude that there is indeed a difference.
          </p>
<p>
            The tests on the alternative hypothesis show that we must also reject
            the hypothesis that Sample 1 Mean is greater than that for Sample 2:
            in this case Sample 1 represents the miles per gallon for Japanese cars,
            and Sample 2 the miles per gallon for US cars, so we conclude that Japanese
            cars are on average more fuel efficient.
          </p>
<p>
            Now that we have the simple case out of the way, let's look for a moment
            at the more complex one: that the standard deviations of the two samples
            are not equal. In this case the formula for the t-statistic becomes:
          </p>
<div class="blockquote"><blockquote class="blockquote"><p>
              <span class="inlinemediaobject"><img src="../../../../../equations/dist_tutorial2.svg"></span>

            </p></blockquote></div>
<p>
            And for the combined degrees of freedom we use the <a href="http://en.wikipedia.org/wiki/Welch-Satterthwaite_equation" target="_top">Welch-Satterthwaite</a>
            approximation:
          </p>
<div class="blockquote"><blockquote class="blockquote"><p>
              <span class="inlinemediaobject"><img src="../../../../../equations/dist_tutorial3.svg"></span>

            </p></blockquote></div>
<p>
            Note that this is one of the rare situations where the degrees-of-freedom
            parameter to the Student's t distribution is a real number, and not an
            integer value.
          </p>
<div class="note"><table border="0" summary="Note">
<tr>
<td rowspan="2" align="center" valign="top" width="25"><img alt="[Note]" src="../../../../../../../../doc/src/images/note.png"></td>
<th align="left">Note</th>
</tr>
<tr><td align="left" valign="top"><p>
              Some statistical packages truncate the effective degrees of freedom
              to an integer value: this may be necessary if you are relying on lookup
              tables, but since our code fully supports non-integer degrees of freedom
              there is no need to truncate in this case. Also note that when the
              degrees of freedom is small then the Welch-Satterthwaite approximation
              may be a significant source of error.
            </p></td></tr>
</table></div>
<p>
            Putting these formulae into code we get:
          </p>
<pre class="programlisting"><span class="comment">// Degrees of freedom:</span>
<span class="keyword">double</span> <span class="identifier">v</span> <span class="special">=</span> <span class="identifier">Sd1</span> <span class="special">*</span> <span class="identifier">Sd1</span> <span class="special">/</span> <span class="identifier">Sn1</span> <span class="special">+</span> <span class="identifier">Sd2</span> <span class="special">*</span> <span class="identifier">Sd2</span> <span class="special">/</span> <span class="identifier">Sn2</span><span class="special">;</span>
<span class="identifier">v</span> <span class="special">*=</span> <span class="identifier">v</span><span class="special">;</span>
<span class="keyword">double</span> <span class="identifier">t1</span> <span class="special">=</span> <span class="identifier">Sd1</span> <span class="special">*</span> <span class="identifier">Sd1</span> <span class="special">/</span> <span class="identifier">Sn1</span><span class="special">;</span>
<span class="identifier">t1</span> <span class="special">*=</span> <span class="identifier">t1</span><span class="special">;</span>
<span class="identifier">t1</span> <span class="special">/=</span>  <span class="special">(</span><span class="identifier">Sn1</span> <span class="special">-</span> <span class="number">1</span><span class="special">);</span>
<span class="keyword">double</span> <span class="identifier">t2</span> <span class="special">=</span> <span class="identifier">Sd2</span> <span class="special">*</span> <span class="identifier">Sd2</span> <span class="special">/</span> <span class="identifier">Sn2</span><span class="special">;</span>
<span class="identifier">t2</span> <span class="special">*=</span> <span class="identifier">t2</span><span class="special">;</span>
<span class="identifier">t2</span> <span class="special">/=</span> <span class="special">(</span><span class="identifier">Sn2</span> <span class="special">-</span> <span class="number">1</span><span class="special">);</span>
<span class="identifier">v</span> <span class="special">/=</span> <span class="special">(</span><span class="identifier">t1</span> <span class="special">+</span> <span class="identifier">t2</span><span class="special">);</span>
<span class="identifier">cout</span> <span class="special">&lt;&lt;</span> <span class="identifier">setw</span><span class="special">(</span><span class="number">55</span><span class="special">)</span> <span class="special">&lt;&lt;</span> <span class="identifier">left</span> <span class="special">&lt;&lt;</span> <span class="string">"Degrees of Freedom"</span> <span class="special">&lt;&lt;</span> <span class="string">"=  "</span> <span class="special">&lt;&lt;</span> <span class="identifier">v</span> <span class="special">&lt;&lt;</span> <span class="string">"\n"</span><span class="special">;</span>
<span class="comment">// t-statistic:</span>
<span class="keyword">double</span> <span class="identifier">t_stat</span> <span class="special">=</span> <span class="special">(</span><span class="identifier">Sm1</span> <span class="special">-</span> <span class="identifier">Sm2</span><span class="special">)</span> <span class="special">/</span> <span class="identifier">sqrt</span><span class="special">(</span><span class="identifier">Sd1</span> <span class="special">*</span> <span class="identifier">Sd1</span> <span class="special">/</span> <span class="identifier">Sn1</span> <span class="special">+</span> <span class="identifier">Sd2</span> <span class="special">*</span> <span class="identifier">Sd2</span> <span class="special">/</span> <span class="identifier">Sn2</span><span class="special">);</span>
<span class="identifier">cout</span> <span class="special">&lt;&lt;</span> <span class="identifier">setw</span><span class="special">(</span><span class="number">55</span><span class="special">)</span> <span class="special">&lt;&lt;</span> <span class="identifier">left</span> <span class="special">&lt;&lt;</span> <span class="string">"T Statistic"</span> <span class="special">&lt;&lt;</span> <span class="string">"=  "</span> <span class="special">&lt;&lt;</span> <span class="identifier">t_stat</span> <span class="special">&lt;&lt;</span> <span class="string">"\n"</span><span class="special">;</span>
</pre>
<p>
            Thereafter the code and the tests are performed the same as before. Using
            are car mileage data again, here's what the output looks like:
          </p>
<pre class="programlisting">   __________________________________________________
   Student t test for two samples (unequal variances)
   __________________________________________________

   Number of Observations (Sample 1)                      =  249
   Sample 1 Mean                                          =  20.145
   Sample 1 Standard Deviation                            =  6.4147
   Number of Observations (Sample 2)                      =  79
   Sample 2 Mean                                          =  30.481
   Sample 2 Standard Deviation                            =  6.1077
   Degrees of Freedom                                     =  136.87
   T Statistic                                            =  -12.946
   Probability that difference is due to chance           =  1.571e-025

   Results for Alternative Hypothesis and alpha           =  0.0500

   Alternative Hypothesis              Conclusion
   Sample 1 Mean != Sample 2 Mean       NOT REJECTED
   Sample 1 Mean &lt;  Sample 2 Mean       NOT REJECTED
   Sample 1 Mean &gt;  Sample 2 Mean       REJECTED
</pre>
<p>
            This time allowing the variances in the two samples to differ has yielded
            a higher likelihood that the observed difference is down to chance alone
            (1.571e-025 compared to 5.273e-030 when equal variances were assumed).
            However, the conclusion remains the same: US cars are less fuel efficient
            than Japanese models.
          </p>
</div>
<table xmlns:rev="http://www.cs.rpi.edu/~gregod/boost/tools/doc/revision" width="100%"><tr>
<td align="left"></td>
<td align="right"><div class="copyright-footer">Copyright &#169; 2006-2019 Nikhar
      Agrawal, Anton Bikineev, Paul A. Bristow, Marco Guazzone, Christopher Kormanyos,
      Hubert Holin, Bruno Lalande, John Maddock, Jeremy Murphy, Matthew Pulver, Johan
      R&#229;de, Gautam Sewani, Benjamin Sobotta, Nicholas Thompson, Thijs van den Berg,
      Daryle Walker and Xiaogang Zhang<p>
        Distributed under the Boost Software License, Version 1.0. (See accompanying
        file LICENSE_1_0.txt or copy at <a href="http://www.boost.org/LICENSE_1_0.txt" target="_top">http://www.boost.org/LICENSE_1_0.txt</a>)
      </p>
</div></td>
</tr></table>
<hr>
<div class="spirit-nav">
<a accesskey="p" href="tut_mean_size.html"><img src="../../../../../../../../doc/src/images/prev.png" alt="Prev"></a><a accesskey="u" href="../st_eg.html"><img src="../../../../../../../../doc/src/images/up.png" alt="Up"></a><a accesskey="h" href="../../../../index.html"><img src="../../../../../../../../doc/src/images/home.png" alt="Home"></a><a accesskey="n" href="paired_st.html"><img src="../../../../../../../../doc/src/images/next.png" alt="Next"></a>
</div>
</body>
</html><|MERGE_RESOLUTION|>--- conflicted
+++ resolved
@@ -4,11 +4,7 @@
 <title>Comparing the means of two samples with the Students-t test</title>
 <link rel="stylesheet" href="../../../../math.css" type="text/css">
 <meta name="generator" content="DocBook XSL Stylesheets V1.79.1">
-<<<<<<< HEAD
-<link rel="home" href="../../../../index.html" title="Math Toolkit 2.11.0">
-=======
 <link rel="home" href="../../../../index.html" title="Math Toolkit 2.12.0">
->>>>>>> 9af885b5
 <link rel="up" href="../st_eg.html" title="Student's t Distribution Examples">
 <link rel="prev" href="tut_mean_size.html" title="Estimating how large a sample size would have to become in order to give a significant Students-t test result with a single sample test">
 <link rel="next" href="paired_st.html" title="Comparing two paired samples with the Student's t distribution">
