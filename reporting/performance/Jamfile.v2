--- conflicted
+++ resolved
@@ -16,11 +16,7 @@
 using quickbook ;
 using auto-index ;
 
-<<<<<<< HEAD
 import predef
-=======
-import ../../../predef/tools/check/predef
->>>>>>> 28a5ffb1
     : check require
     : predef-check predef-require ;
 
@@ -57,16 +53,16 @@
 obj is_intel_win : is_intel_win.cpp ;
 explicit is_intel_win ;
 
-CEPHES_SOURCE = acosh.c airy.c asin.c asinh.c atan.c atanh.c bdtr.c beta.c 
-btdtr.c cbrt.c chbevl.c chdtr.c clog.c cmplx.c const.c 
-cosh.c dawsn.c drand.c ei.c ellie.c ellik.c ellpe.c ellpj.c ellpk.c 
-exp.c exp10.c exp2.c expn.c expx2.c fabs.c fac.c fdtr.c 
-fresnl.c gamma.c gdtr.c hyp2f1.c hyperg.c i0.c i1.c igami.c incbet.c 
-incbi.c igam.c isnan.c iv.c j0.c j1.c jn.c jv.c k0.c k1.c kn.c kolmogorov.c 
-log.c log2.c log10.c lrand.c nbdtr.c ndtr.c ndtri.c pdtr.c planck.c 
-polevl.c polmisc.c polylog.c polyn.c pow.c powi.c psi.c rgamma.c round.c 
-shichi.c sici.c sin.c sindg.c sinh.c spence.c stdtr.c struve.c 
-tan.c tandg.c tanh.c unity.c yn.c zeta.c zetac.c 
+CEPHES_SOURCE = acosh.c airy.c asin.c asinh.c atan.c atanh.c bdtr.c beta.c
+btdtr.c cbrt.c chbevl.c chdtr.c clog.c cmplx.c const.c
+cosh.c dawsn.c drand.c ei.c ellie.c ellik.c ellpe.c ellpj.c ellpk.c
+exp.c exp10.c exp2.c expn.c expx2.c fabs.c fac.c fdtr.c
+fresnl.c gamma.c gdtr.c hyp2f1.c hyperg.c i0.c i1.c igami.c incbet.c
+incbi.c igam.c isnan.c iv.c j0.c j1.c jn.c jv.c k0.c k1.c kn.c kolmogorov.c
+log.c log2.c log10.c lrand.c nbdtr.c ndtr.c ndtri.c pdtr.c planck.c
+polevl.c polmisc.c polylog.c polyn.c pow.c powi.c psi.c rgamma.c round.c
+shichi.c sici.c sin.c sindg.c sinh.c spence.c stdtr.c struve.c
+tan.c tandg.c tanh.c unity.c yn.c zeta.c zetac.c
 sqrt.c floor.c setprec.c mtherr.c ;
 
 DCDFLIB_SOURCE = dcdflib.c ipmpar.c ;
@@ -82,19 +78,19 @@
 explicit $(here)/third_party/dcdflib/dcdflib.c ;
 
 lib cephes_double : $(here)/third_party/cephes_double/$(CEPHES_SOURCE)
-    :         
+    :
         release
         <link>static
-        [ check-target-builds $(here)/third_party/cephes_double/acosh.c : : <build>no ] 
+        [ check-target-builds $(here)/third_party/cephes_double/acosh.c : : <build>no ]
    ;
 
 explicit cephes_double ;
 
 lib dcdflib : $(here)/third_party/dcdflib/$(DCDFLIB_SOURCE)
-    :         
+    :
         release
         <link>static
-        [ check-target-builds $(here)/third_party/dcdflib/dcdflib.c : : <build>no ] 
+        [ check-target-builds $(here)/third_party/dcdflib/dcdflib.c : : <build>no ]
    ;
 
 explicit dcdflib ;
@@ -106,9 +102,9 @@
      for local source in [ glob test*.cpp ]
      {
         result += [ run $(source) /boost/regex//boost_regex /boost/system//boost_system /boost/chrono//boost_chrono /boost/filesystem//boost_filesystem /boost/multiprecision//boost_multiprecision /boost/filesystem//boost_filesystem table_helper
-        : : : <variant>release <include>../../test 
-        [ check-target-builds ../accuracy//has_c99_cmath : <define>TEST_C99 ] 
-        [ check-target-builds has_libstdcxx_tr1 : <define>TEST_LIBSTDCXX ] 
+        : : : <variant>release <include>../../test
+        [ check-target-builds ../accuracy//has_c99_cmath : <define>TEST_C99 ]
+        [ check-target-builds has_libstdcxx_tr1 : <define>TEST_LIBSTDCXX ]
         [ check-target-builds ../accuracy//has_gsl : <define>TEST_GSL <source>gsl <source>gslcblas ]
         [ check-target-builds ../accuracy//has_rmath : <define>TEST_RMATH <source>Rmath ]
        # [ check-target-builds is_intel_win : <build>no : ]
@@ -117,9 +113,9 @@
         #<toolset>msvc:<address-model>64
         ] ;
      }
-     return $(result) ;     
+     return $(result) ;
 }
-            
+
 #
 # Special cases to test different compiler options,
 # cbrt first as an example of a trivial function:
@@ -155,8 +151,8 @@
 run test_ibeta_inv.cpp /boost/regex//boost_regex /boost/system//boost_system /boost/chrono//boost_chrono /boost/filesystem//boost_filesystem table_helper
    : : : release <define>COMPILER_COMPARISON_TABLES <include>../../test [ check-target-builds is_intel_win : : <build>no ] <toolset>intel:<cxxflags>-Ox <address-model>64 : test_ibeta_inv_intel_release ;
 
-test-suite report_gen : [ all-tests ] test_cbrt_msvc_debug test_cbrt_msvc_release_32 test_cbrt_msvc_release_64 test_cbrt_intel_release 
-   test_jn_msvc_debug test_jn_msvc_release_32 test_jn_msvc_release_64 test_jn_intel_release test_ibeta_inv_msvc_debug 
+test-suite report_gen : [ all-tests ] test_cbrt_msvc_debug test_cbrt_msvc_release_32 test_cbrt_msvc_release_64 test_cbrt_intel_release
+   test_jn_msvc_debug test_jn_msvc_release_32 test_jn_msvc_release_64 test_jn_intel_release test_ibeta_inv_msvc_debug
    test_ibeta_inv_msvc_release_32 test_ibeta_inv_msvc_release_64 test_ibeta_inv_intel_release ;
 
 path-constant images_location : html ;
@@ -169,7 +165,7 @@
     :
         # Path for links to Boost:
         <xsl:param>boost.root=../../../../..
-        
+
         # Some general style settings:
         <xsl:param>table.footnote.number.format=1
         <xsl:param>footnote.number.format=1
